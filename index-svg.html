<!DOCTYPE html>
<html>

<head>

<meta charset="utf-8">
<meta name="apple-mobile-web-app-capable" content="yes" />
<meta name="apple-mobile-web-app-status-bar-style" content="black-translucent" />
<meta name="viewport" content="width=device-width, height=device-height, maximum-scale=1, user-scalable=no" />
<meta name="apple-mobile-web-app-capable" content="yes" />

<!-- definition of the user interface and blocks -->
<script type="application/json" id="ui.json">
{
	"styles": {
		"scrollbarThumbColor": "#b0bec5",
		"scrollbarBackgroundColor": "transparent",
		"scrollbarWidth": 2,
		"scrollingBlockLib": false,
		"errorColor": "#ff1744",
		"warningColor": "#ff7777"
	},

	"css": [
		"svg.css"
	],


	"html": {
		"about": "<iframe src=\"vpl-about.html\" style=\"width:100%;height:100%;border:none;\"></iframe>"
	},

	"blocks": [
		{
			"name": "!empty event",
			"type": "hidden",
			"svg": [
				{
					"uri": "Blocks.svg#Event_empty"
				}
			]
		},
		{
			"name": "!empty action",
			"type": "hidden",
			"svg": [
				{
					"uri": "Blocks.svg#Action_empty"
				}
			]
		},
		{
			"name": "button",
			"type": "event",
			"modes": ["basic", "advanced"],
			"svg": [
				{
					"uri": "Blocks.svg#Events_bg"
				},
				{
					"uri": "Blocks.svg#Bg_Thymio"
				},
				{
					"uri": "Blocks.svg#Ev_Buttons"
				}
			],
			"defaultParameters": [false, false, false, false, false],
			"buttons": [
				{
					"id": "Btn2_Center",
					"val": [false, true],
					"st": ["fill:#90a4ae", "fill:#84edcf;stroke:#263238"]
				},
				{
					"id": "Btn2_Forward",
					"val": [false, true],
					"st": ["fill:#90a4ae", "fill:#84edcf;stroke:#263238"]
				},
				{
					"id": "Btn2_Backward",
					"val": [false, true],
					"st": ["fill:#90a4ae", "fill:#84edcf;stroke:#263238"]
				},
				{
					"id": "Btn2_Right",
					"val": [false, true],
					"st": ["fill:#90a4ae", "fill:#84edcf;stroke:#263238"]
				},
				{
					"id": "Btn2_Left",
					"val": [false, true],
					"st": ["fill:#90a4ae", "fill:#84edcf;stroke:#263238"]
				}
			]
		},
		{
			"name": "Thymio acc 1",
			"type": "event",
			"modes": ["advanced"],
			"svg": [
				{
					"uri": "Blocks.svg#Events_bg"
				},
				{
					"uri": "Blocks.svg#Rot360Rail"
				},
				{
					"uri": "Blocks.svg#ThymioAcc1"
				},
				{
					"uri": "Blocks.svg#Rot360_Handle"
				}
			],
			"defaultParameters": [0],
			"rotating": [
				{
					"id": "Rot360",
					"centerId": "RotationPivot",
					"thumbId": "Btn2_HandleAcc0",
					"numSteps": 12
				}
			]
		},
		{
			"name": "Thymio acc 2",
			"type": "event",
			"modes": ["advanced"],
			"svg": [
				{
					"uri": "Blocks.svg#Events_bg"
				},
				{
					"uri": "Blocks.svg#Rot360Rail"
				},
				{
					"uri": "Blocks.svg#ThymioAcc2"
				},
				{
					"uri": "Blocks.svg#Rot360_Handle"
				}
			],
			"defaultParameters": [0],
			"rotating": [
				{
					"id": "Rot360",
					"centerId": "RotationPivot",
					"thumbId": "Btn2_HandleAcc0",
					"numSteps": 12
				}
			]
		},
		{
			"name": "Thymio acc 0",
			"type": "event",
			"modes": ["advanced"],
			"svg": [
				{
					"uri": "Blocks.svg#Events_bg"
				},
				{
					"uri": "Blocks.svg#Rot360Rail"
				},
				{
					"uri": "Blocks.svg#ThymioAcc0"
				},
				{
					"uri": "Blocks.svg#Rot360_Handle"
				}
			],
			"defaultParameters": [0],
			"rotating": [
				{
					"id": "Rot360",
					"centerId": "RotationPivot",
					"thumbId": "Btn2_HandleAcc0",
					"numSteps": 12
				}
			]
		},
		{
			"name": "start",
			"type": "event",
			"modes": ["basic"],
			"svg": [
				{
					"uri": "Blocks.svg#Events_bg"
				},
				{
					"uri": "Blocks.svg#Ev_Start"
				}
			],
			"defaultParameters": []
		},
		{
			"name": "clap",
			"type": "event",
			"modes": ["basic"],
			"svg": [
				{
					"uri": "Blocks.svg#Events_bg"
				},
				{
					"uri": "Blocks.svg#Ev_Clap"
				}
			],
			"defaultParameters": []
		},
		{
			"name": "Ev_Acc_fall",
			"type": "event",
			"modes": ["basic"],
			"svg": [
				{
					"uri": "Blocks.svg#Events_bg"
				},
				{
					"uri": "Blocks.svg#Ev_Acc_Fall"
				}
			],
			"defaultParameters": []
		},
		{
			"name": "tap",
			"type": "event",
			"modes": ["basic"],
			"svg": [
				{
					"uri": "Blocks.svg#Events_bg"
				},
				{
					"uri": "Blocks.svg#Ev_Acc_Hit"
				}
			],
			"defaultParameters": []
		},
		{
			"name": "Ev_ProxH_bas",
			"type": "event",
			"modes": ["basic"],
			"svg": [
				{
					"uri": "Blocks.svg#Events_bg"
				},
				{
					"uri": "Blocks.svg#Bg_Thymio_top"
				},
				{
					"uri": "Blocks.svg#ProxZones"
				}
			],
			"defaultParameters": [0, 0, 0, 0],
			"buttons": [
				{
					"id": "Btn3_ProxFront",
					"val": [0, 1, 2],
					"st": ["fill:#90a4ae", "fill:#ffffff;stroke:#263238", "stroke:#263238;fill:none;stroke-dasharray:2 4;stroke-dashoffset:.8;stroke-linecap:round"]
				},
				{
					"id": "Btn3_ProxRight",
					"val": [0, 1, 2],
					"st": ["fill:#90a4ae", "fill:#ffffff;stroke:#263238", "stroke:#263238;fill:none;stroke-dasharray:2 4;stroke-dashoffset:.8;stroke-linecap:round"]
				},
				{
					"id": "Btn3_ProxLeft",
					"val": [0, 1, 2],
					"st": ["fill:#90a4ae", "fill:#ffffff;stroke:#263238", "stroke:#263238;fill:none;stroke-dasharray:2 4;stroke-dashoffset:.8;stroke-linecap:round"]
				},
				{
					"id": "Btn3_ProxBack",
					"val": [0, 1, 2],
					"st": ["fill:#90a4ae", "fill:#ffffff;stroke:#263238", "stroke:#263238;fill:none;stroke-dasharray:2 4;stroke-dashoffset:.8;stroke-linecap:round"]
				}
			]
		},
		{
			"name": "Ev_ProxGd_bas",
			"type": "event",
			"modes": ["basic"],
			"svg": [
				{
					"uri": "Blocks.svg#Events_bg"
				},
				{
					"uri": "Blocks.svg#Ev_ProxGr_bas"
				}
			],
			"defaultParameters": [0],
			"buttons": [
				{
					"id": "Blocks.svg#btn2_ProxGd_detection",
					"val": [0, 1],
					"st": ["fill:#ffffff;stroke:#263238", "stroke:#263238;fill:none;stroke-dasharray:2 4;stroke-dashoffset:.8;stroke-linecap:round"]
				}
			]
		},
		{
			"name": "Ev_ProxGd_med",
			"type": "event",
			"modes": ["advanced"],
			"svg": [
				{
					"uri": "Blocks.svg#Events_bg"
				},
				{
					"uri": "Blocks.svg#Ev_ProxGr_med"
				}
			],
			"defaultParameters": [0, 0],
			"buttons": [
				{
					"id": "Blocks.svg#Btn3_ProxGd0",
					"val": [0, 1, 2],
					"st": ["fill:#90a4ae","fill:#ffffff;stroke:#263238", "stroke:#263238;fill:none;stroke-dasharray:2 4;stroke-dashoffset:.8;stroke-linecap:round"]
				},
				{
					"id": "Blocks.svg#Btn3_ProxGd1",
					"val": [0, 1, 2],
					"st": ["fill:#90a4ae","fill:#ffffff;stroke:#263238", "stroke:#263238;fill:none;stroke-dasharray:2 4;stroke-dashoffset:.8;stroke-linecap:round"]
				}
			]
		},
		{
			"name": "Ev_ProxH_Front_med",
			"type": "event",
			"modes": ["advanced"],
			"svg": [
				{
					"uri": "Blocks.svg#Events_bg"
				},
				{
					"uri": "Blocks.svg#ProxSignals"
				},
				{
					"uri": "Blocks.svg#Bg_Thymio_top-2"
				},
				{
					"uri": "Blocks.svg#ProxOff-2"
				},
				{
					"uri": "Blocks.svg#ProxLed"
				}
			],
			"defaultParameters": [0, 0, 0, 0, 0],
			"buttons": [
				{
					"id": "Btn3_Prox0",
					"val": [0, 1, 2],
					"st": ["fill:#90a4ae", "fill:#ffffff;stroke:#263238", "stroke:#263238;fill:none;stroke-dasharray:2 4;stroke-dashoffset:.8;stroke-linecap:round"]
				},
				{
					"id": "Btn3_Prox1",
					"val": [0, 1, 2],
					"st": ["fill:#90a4ae", "fill:#ffffff;stroke:#263238", "stroke:#263238;fill:none;stroke-dasharray:2 4;stroke-dashoffset:.8;stroke-linecap:round"]
				},
				{
					"id": "Btn3_Prox2",
					"val": [0, 1, 2],
					"st": ["fill:#90a4ae", "fill:#ffffff;stroke:#263238", "stroke:#263238;fill:none;stroke-dasharray:2 4;stroke-dashoffset:.8;stroke-linecap:round"]
				},
				{
					"id": "Btn3_Prox3",
					"val": [0, 1, 2],
					"st": ["fill:#90a4ae", "fill:#ffffff;stroke:#263238", "stroke:#263238;fill:none;stroke-dasharray:2 4;stroke-dashoffset:.8;stroke-linecap:round"]
				},
				{
					"id": "Btn3_Prox4",
					"val": [0, 1, 2],
					"st": ["fill:#90a4ae", "fill:#ffffff;stroke:#263238", "stroke:#263238;fill:none;stroke-dasharray:2 4;stroke-dashoffset:.8;stroke-linecap:round"]
				}
			]
		},
		{
			"name": "Remote1",
			"type": "event",
			"modes": ["advanced"],
			"svg": [
				{
					"uri": "Blocks.svg#Events_bg"
				},
				{
					"uri": "Blocks.svg#Ev_Remote1"
				}
			],
			"defaultParameters": [false, false, false, false, false],
			"buttons": [
				{
					"id": "Btn2_Remote1_85",
					"val": [false, true],
					"st": ["fill:#90a4ae", "fill:#84edcf;stroke:#263238"]
				},
				{
					"id": "Btn2_Remote1_80",
					"val": [false, true],
					"st": ["fill:#90a4ae", "fill:#84edcf;stroke:#263238"]
				},
				{
					"id": "Btn2_Remote1_81",
					"val": [false, true],
					"st": ["fill:#90a4ae", "fill:#84edcf;stroke:#263238"]
				},
				{
					"id": "Btn2_Remote1_86",
					"val": [false, true],
					"st": ["fill:#90a4ae", "fill:#84edcf;stroke:#263238"]
				},
				{
					"id": "Btn2_Remote1_87",
					"val": [false, true],
					"st": ["fill:#90a4ae", "fill:#84edcf;stroke:#263238"]
				}
			]
		},
		{
			"name": "Remote2",
			"type": "event",
			"modes": ["advanced"],
			"svg": [
				{
					"uri": "Blocks.svg#Events_bg"
				},
				{
					"uri": "Blocks.svg#Ev_Remote2"
				}
			],
			"defaultParameters": [false, false, false, false, false, false, false, false, false, false, false, false],
			"buttons": [
				{
					"id": "Btn2_Remote2_0",
					"val": [false, true],
					"st": ["fill:#90a4ae", "fill:#84edcf;stroke:#263238"]
				},
				{
					"id": "Btn2_Remote2_1",
					"val": [false, true],
					"st": ["fill:#90a4ae", "fill:#84edcf;stroke:#263238"]
				},
				{
					"id": "Btn2_Remote2_2",
					"val": [false, true],
					"st": ["fill:#90a4ae", "fill:#84edcf;stroke:#263238"]
				},
				{
					"id": "Btn2_Remote2_3",
					"val": [false, true],
					"st": ["fill:#90a4ae", "fill:#84edcf;stroke:#263238"]
				},
				{
					"id": "Btn2_Remote2_4",
					"val": [false, true],
					"st": ["fill:#90a4ae", "fill:#84edcf;stroke:#263238"]
				},
				{
					"id": "Btn2_Remote2_5",
					"val": [false, true],
					"st": ["fill:#90a4ae", "fill:#84edcf;stroke:#263238"]
				},
				{
					"id": "Btn2_Remote2_6",
					"val": [false, true],
					"st": ["fill:#90a4ae", "fill:#84edcf;stroke:#263238"]
				},
				{
					"id": "Btn2_Remote2_7",
					"val": [false, true],
					"st": ["fill:#90a4ae", "fill:#84edcf;stroke:#263238"]
				},
				{
					"id": "Btn2_Remote2_8",
					"val": [false, true],
					"st": ["fill:#90a4ae", "fill:#84edcf;stroke:#263238"]
				},
				{
					"id": "Btn2_Remote2_9",
					"val": [false, true],
					"st": ["fill:#90a4ae", "fill:#84edcf;stroke:#263238"]
				},
				{
					"id": "Btn2_Remote2_16",
					"val": [false, true],
					"st": ["fill:#90a4ae", "fill:#84edcf;stroke:#263238"]
				},
				{
					"id": "Btn2_Remote2_17",
					"val": [false, true],
					"st": ["fill:#90a4ae", "fill:#84edcf;stroke:#263238"]
				}
			]
		},
		{
			"name": "motor",
			"type": "action",
			"modes": ["advanced"],
			"svg": [
				{
					"uri": "Blocks.svg#Actions_bg"
				},
				{
					"uri": "Blocks.svg#Ac_Wheels"
				}
			],
			"styles": [
				{
					"id": "SameSpeed_R",
					"st": "fill:`Math.abs($[0])===Math.abs($[1])?'black':'transparent'`"
				},
				{
					"id": "SameSpeed_L",
					"st": "fill:`Math.abs($[0])===Math.abs($[1])?'black':'transparent'`"
				}
			],
			"diffwheelmotion": {
				"id": "ThymioTop_wheels_mini",
				"dx": -0.1,
				"dy": 0.05,
				"adjscale": 0.55,
				"color": "#aaf",
				"linewidth": 0.8
			},
			"defaultParameters": [0, 0],
			"sliders": [
				{
					"id": "SliderL_range",
					"thumbId": "Cursor_left",
					"min": -1,
					"max": 1,
					"snap": [
						0,
						"`$[1]`",
						"`-$[1]`"
					]
				},
				{
					"id": "SliderR_range",
					"thumbId": "Cursor_right",
					"min": -1,
					"max": 1,
					"snap": [
						0,
						"`$[0]`",
						"`-$[0]`"
					]
				}
			]
		},
		{
			"name": "move",
			"type": "action",
			"modes": ["basic"],
			"svg": [
				{
					"uri": "Blocks.svg#Actions_bg"
				},
				{
					"uri": "Blocks.svg#Ac_Directions"
				}
			],
			"defaultParameters": [0],
			"radiobuttons": [
				{
					"id": "Btn2_StopDir",
					"val": 0,
					"st": ["fill:#90a4ae", "fill:#84edcf;stroke:#263238"]
				},
				{
					"id": "Btn2_FwdDir",
					"val": 1,
					"st": ["fill:#90a4ae", "fill:#84edcf;stroke:#263238"]
				},
				{
					"id": "Btn2_FwdRightDir",
					"val": 2,
					"st": ["fill:#90a4ae", "fill:#84edcf;stroke:#263238"]
				},
				{
					"id": "Btn2_RightDir",
					"val": 3,
					"st": ["fill:#90a4ae", "fill:#84edcf;stroke:#263238"]
				},
				{
					"id": "Btn2_BwdRightDir",
					"val": 4,
					"st": ["fill:#90a4ae", "fill:#84edcf;stroke:#263238"]
				},
				{
					"id": "Btn2_BwdDir",
					"val": 5,
					"st": ["fill:#90a4ae", "fill:#84edcf;stroke:#263238"]
				},
				{
					"id": "Btn2_BwdLeftDir",
					"val": 6,
					"st": ["fill:#90a4ae", "fill:#84edcf;stroke:#263238"]
				},
				{
					"id": "Btn2_LeftDir",
					"val": 7,
					"st": ["fill:#90a4ae", "fill:#84edcf;stroke:#263238"]
				},
				{
					"id": "Btn2_FwdLeftDir",
					"val": 8,
					"st": ["fill:#90a4ae", "fill:#84edcf;stroke:#263238"]
				}
			]
		},
		{
			"name": "top_color_basic",
			"type": "action",
			"modes": ["basic"],
			"svg": [
				{
					"uri": "Blocks.svg#Actions_bg"
				},
				{
					"uri": "Blocks.svg#ColorPalette"
				},
				{
					"uri": "Blocks.svg#Bg_Thymio_front_color"
				},
				{
					"uri": "Blocks.svg#Gradient_Top_basic"
				},
				{
					"uri": "Blocks.svg#SelectedColors"
				}
			],
			"defaultParameters": [0],
			"radiobuttons": [
				{
					"id": "Btn2_SelectedNone",
					"val": 0,
					"st": ["fill:transparent", "fill:rgba(255,255,255,.3);stroke:#263238;stroke-width:2px;stroke-linejoin:round"]
				},
				{
					"id": "Btn2_SelectedGreen",
					"val": 1,
					"st": ["fill:transparent", "fill:rgba(255,255,255,.3);stroke:#263238;stroke-width:2px;stroke-linejoin:round"]
				},
				{
					"id": "Btn2_SelectedCyan",
					"val": 2,
					"st": ["fill:transparent", "fill:rgba(255,255,255,.3);stroke:#263238;stroke-width:2px;stroke-linejoin:round"]
				},
				{
					"id": "Btn2_SelectedBlue",
					"val": 3,
					"st": ["fill:transparent", "fill:rgba(255,255,255,.3);stroke:#263238;stroke-width:2px;stroke-linejoin:round"]
				},
				{
					"id": "Btn2_SelectedMagenta",
					"val": 4,
					"st": ["fill:transparent", "fill:rgba(255,255,255,.3);stroke:#263238;stroke-width:2px;stroke-linejoin:round"]
				},
				{
					"id": "Btn2_SelectedRed",
					"val": 5,
					"st": ["fill:transparent", "fill:rgba(255,255,255,.3);stroke:#263238;stroke-width:2px;stroke-linejoin:round"]
				},
				{
					"id": "Btn2_SelectedYel",
					"val": 6,
					"st": ["fill:transparent", "fill:rgba(255,255,255,.3);stroke:#263238;stroke-width:2px;stroke-linejoin:round"]
				},
				{
					"id": "Btn2_SelectedWhite",
					"val": 7,
					"st": ["fill:transparent", "fill:rgba(255,255,255,.3);stroke:#263238;stroke-width:2px;stroke-linejoin:round"]
				}
			],
			"styles": [
				{
					"id": "Gradient_Top_basic",
					"st": "fill:`['transparent','#3f0','cyan','blue','magenta','red','yellow','white'][$[0]]`"
				}
			]
		},
		{
			"name": "top color",
			"type": "action",
			"modes": ["advanced"],
			"svg": [
				{
					"uri": "Blocks.svg#Actions_bg"
				},
				{
					"uri": "Blocks.svg#Color_top_adv"
				}
			],
			"defaultParameters": [0, 0, 0],
			"sliders": [
				{
					"id": "Slid_red",
					"thumbId": "Cursor_red",
					"lowerPartId": "Slid_red_value",
					"min": 0,
					"max": 1
				},
				{
					"id": "Slid_green",
					"thumbId": "Cursor_green",
					"lowerPartId": "Slid_green_value",
					"min": 0,
					"max": 1
				},
				{
					"id": "Slid_blue",
					"thumbId": "Cursor_blue",
					"lowerPartId": "Slid_blue_value",
					"min": 0,
					"max": 1
				}
			],
			"styles": [
				{
					"id": "Gradient_top",
					"st": "fill:#`rgb($).map(function (c) { return Math.floor(c * 15.999).toString(16); }).join('')`"
				}
			]
		},
		{
			"name": "Ac_music",
			"type": "action",
			"modes": ["basic", "advanced"],
			"svg": [
				{
					"uri": "Blocks.svg#Actions_bg"
				},
				{
					"uri": "Blocks.svg#zones_Bg"
				},
				{
					"uri": "Blocks.svg#beat"
				},
				{
					"uri": "Blocks.svg#Slider"
				}
			],
			"defaultParameters": [0, 0, 1, 1, 1, 2, 1, 0, 1, 2, 1, 4, 2],
			"sliders": [
				{
					"id": "Slider",
					"thumbId": "cursor",
					"min": -1,
					"max": 1
				}
			],
			"score": {
				"id": "zones_Bg",
				"numHeights": 5,
				"noteSize": 0.9
			}
		}
	],
	"widgets": [
		{	"name":"vpl:block0",
			"svg": [
				{
					"uri": "Icons.svg#frame"
				}
			]
		},

		{
	"name":"vpl:then",
	"svg": [
				{
					"uri": "Icons.svg#ic_then"
				}
			]
		},
		{
	"name":"vpl:error",
	"svg": [
				{
					"uri": "Icons.svg#Error"
				}
			]
		},
		{"name":"vpl:warning",
	"svg": [
				{
					"uri": "Icons.svg#Warning"
				}
			]
		}
	],

	"svgFilenames": [
		"Icons.svg",
		"Blocks.svg"
	],

	"overlays": [
		"aseba.json",
		"l2.json",
		"js.json",
		"python.json",
		"toolbars.json",
		"buttons.json"
	]
}
</script>

<script type="text/x-vpl-css" id="svg.css">
/*
	CSS for VPL3 application
    SVG version (blocks, buttons and widgets defined in SVG)
	Copyright 2019, ECOLE POLYTECHNIQUE FEDERALE DE LAUSANNE
*/

view {
	background: #fbfcfc;
}

toolbar {
	padding: 2px;
	margin: 4px;
}

button {
	margin: 0px 8px 0px 8px;
}

separator {
	width: 5px;
	height: 5px;
}

vpl {
	padding: 16px;
	margin: 0px;
	background: #ffffff;
	box-shadow: 0px 2px 16px #eceff1;
<<<<<<< HEAD
	border-radius: 4px;
	
=======
>>>>>>> e9e73ab3
}

block {
	margin: 4px;
}

rule {
	background: #fbfcfc;
	border: solid #eceff1;
	border-radius: 4px;
	padding: 16px;
	margin: 16px;
}

#widget-then {
	padding-left: 20px;
	padding-right: 20px;
}

block-library {
	background: #ffffff;
	padding: 16px 8px 8px 8px;
	margin: 0px;
	border-left: 1px solid #eceff1;
	border-right: 1px solid #eceff1;
}

/* simulator */

sim-controller {
	background: #eee;
	margin: 5px;
}

button-small {
	margin: 5px;
}

sim-playground-area {
	background: #eee;
	margin: 5px;
	padding: 5px;
}

sim-playground {
	border: 2px silver;
}
</script>

<script type="application/json" id="aseba.json">
{
	"blocks": [
		{
			"name": "button",
			"aseba": {
				"sectionBegin": "onevent buttons\n",
				"sectionPriority": 10,
				"clauseAnd": "`$[i] ? 'button.' + ['center', 'forward', 'backward', 'right', 'left'][i] + ' != 0' : ''`"
			}
		},
		{
			"name": "Thymio acc 1",
			"aseba": {
				"initVarDecl": [
					"# yaw angle from accelerometer\nvar yawAngle\n"
				],
				"sectionBegin": "onevent acc\n",
				"clauseInit":
					"call math.atan2(yawAngle, acc[0], acc[1])\n",
				"clause": "yawAngle >= `Math.round(2730.67 * $[0] - 1365.33)` and yawAngle < `Math.round(2730.67 * $[0] + 1365.33)`"
			}
		},
		{
			"name": "Thymio acc 2",
			"aseba": {
				"initVarDecl": [
					"# yaw angle from accelerometer\nvar yawAngle\n"
				],
				"sectionBegin": "onevent acc\n",
				"clauseInit":
					"call math.atan2(yawAngle, acc[0], acc[1])\n",
				"clause": "yawAngle >= `Math.round(2730.67 * $[0] - 1365.33)` and yawAngle < `Math.round(2730.67 * $[0] + 1365.33)`"
			}
		},
		{
			"name": "Thymio acc 0",
			"aseba": {
				"initVarDecl": [
					"# yaw angle from accelerometer\nvar yawAngle\n"
				],
				"sectionBegin": "onevent acc\n",
				"clauseInit":
					"call math.atan2(yawAngle, acc[0], acc[1])\n",
				"clause": "yawAngle >= `Math.round(2730.67 * $[0] - 1365.33)` and yawAngle < `Math.round(2730.67 * $[0] + 1365.33)`"
			}
		},
		{
			"name": "start",
			"aseba": {
				"sectionBegin": "# initialization\n",
				"sectionPriority": 10000
			}
		},
		{
			"name": "clap",
			"aseba": {
				"initCodeExec": [
					"# setup threshold for detecting claps\nmic.threshold = 250\n"
				],
				"sectionBegin": "onevent mic\n",
				"sectionPriority": 1,
				"clause": "mic.intensity > mic.threshold",
				"clauseOptional": true
			}
		},
		{
			"name": "Ev_Acc_fall"
		},
		{
			"name": "tap"
		},
		{
			"name": "Ev_ProxH_bas"
		},
		{
			"name": "Remote1"
		},
		{
			"name": "Remote2"
		},
		{
			"name": "motor",
			"aseba": {
				"initCodeExec": [
					"# reset outputs\ncall sound.system(-1)\ncall leds.top(0, 0, 0)\ncall leds.bottom.left(0, 0, 0)\ncall leds.bottom.right(0, 0, 0)\ncall leds.circle(0, 0, 0, 0, 0, 0, 0, 0)\n"
				],
				"statement":
					"motor.left.target = `Math.round(500 * $[0])`\nmotor.right.target = `Math.round(500 * $[1])`\n"
			}
		},
		{
			"name": "move",
			"aseba": {
				"initCodeExec": [
					"# reset outputs\ncall sound.system(-1)\ncall leds.top(0, 0, 0)\ncall leds.bottom.left(0, 0, 0)\ncall leds.bottom.right(0, 0, 0)\ncall leds.circle(0, 0, 0, 0, 0, 0, 0, 0)\n"
				],
				"statement":
					"motor.left.target = `[0,200,250,100,-150,-200,-250,-100,150][$[0]]`\nmotor.right.target = `[0,200,150,-100,-250,-200,-150,100,250][$[0]]`\n"
			}
		},
		{
			"name": "top_color_basic",
			"aseba": {
				"initVarDecl": [
					"# RGB color of the top led\nvar topColor[3]\n"
				],
				"initCodeExec": [
					"topColor = [0, 0, 0]\n",
					"# reset outputs\ncall sound.system(-1)\ncall leds.top(0, 0, 0)\ncall leds.bottom.left(0, 0, 0)\ncall leds.bottom.right(0, 0, 0)\ncall leds.circle(0, 0, 0, 0, 0, 0, 0, 0)\n"
				],
				"statement":
					"call leds.top(`['0,0,0','0,32,0','0,32,32','0,0,32','32,0,32','32,0,0','32,32,0','32,32,32'][$[0]]`)\ntopColor = [`['0,0,0','0,32,0','0,32,32','0,0,32','32,0,32','32,0,0','32,32,0','32,32,32'][$[0]]`]\n"
			}
		},
		{
			"name": "top color",
			"aseba": {
				"initVarDecl": [
					"# RGB color of the top led\nvar topColor[3]\n"
				],
				"initCodeExec": [
					"topColor = [0, 0, 0]\n",
					"# reset outputs\ncall sound.system(-1)\ncall leds.top(0, 0, 0)\ncall leds.bottom.left(0, 0, 0)\ncall leds.bottom.right(0, 0, 0)\ncall leds.circle(0, 0, 0, 0, 0, 0, 0, 0)\n"
				],
				"statement":
					"call leds.top(`$.map(function (x) { return Math.round(32 * x); }).join(', ')`)\ntopColor = [`$.map(function (x) { return Math.round(32 * x); }).join(', ')`]\n",
				"statementWithoutInit":
					"call leds.top(`$.map(function (x) { return Math.round(32 * x); }).join(', ')`)\n"
			}
		},
		{
			"name": "Ac_music",
			"aseba": {
				"initVarDecl": [
					"# variables for notes\nvar notes[6]\nvar durations[6]\nvar note_index\nvar note_count\nvar wave[142]\nvar i\nvar wave_phase\nvar wave_intensity\n"
				],
				"initCodeExec": [
					"# init. variables for notes\nnote_index = 6\nnote_count = 6\n",
					"# compute a sinus wave for sound\nfor i in 0 : 141 do\nwave_phase = (i - 70) * 468\ncall math.cos(wave_intensity, wave_phase)\nwave[i] = wave_intensity / 256\nend\ncall sound.wave(wave)\n",
					"# reset outputs\ncall sound.system(-1)\ncall leds.top(0, 0, 0)\ncall leds.bottom.left(0, 0, 0)\ncall leds.bottom.right(0, 0, 0)\ncall leds.circle(0, 0, 0, 0, 0, 0, 0, 0)\n"
				],
				"initCodeDecl": [
					"# when a note is finished, play the next one\nonevent sound.finished\nif note_index != note_count then\ncall sound.freq(notes[note_index], durations[note_index])\nnote_index++\nend\n"
				],
				"statement":
					"notes = [`$.filter(function (a, i) { return i % 2 == 1; }).map(function (h) { return [262, 311, 370, 440, 524, 370][h]; }).join(', ')`]\ndurations = [`$.slice(1).filter(function (a, i) { return i % 2 == 1; }).map(function (d) { return Math.round(Math.pow(2, $[0]) * 7) * d; }).join(', ')`]\nnote_index = 1\nnote_count = 6\ncall sound.freq(notes[0], durations[0])\n"
			}
		}
	]
}
</script>

<script type="application/json" id="l2.json">
{
	"blocks": [
		{
			"name": "button",
			"l2": {
				"sectionBegin": "onevent buttons {\n",
				"sectionEnd": "}\n",
				"sectionPriority": 10,
				"clauseAnd": "`$[i] ? 'button.' + ['center', 'forward', 'backward', 'right', 'left'][i] + ' != 0' : ''`"
			}
		},
		{
			"name": "Thymio acc 1",
			"l2": {
				"sectionBegin": "onevent acc {\n",
				"sectionEnd": "}\n",
				"sectionPriority": 1,
				"clauseInit":
					"fixed yawAngle = atan2(acc[0], acc[1]);\n",
				"clause": "yawAngle >= `(Math.PI / 12 * ($[0] - 0.5)).toFixed(2)` and yawAngle < `(Math.PI / 12 * ($[0] + 0.5)).toFixed(2)`"
			}
		},
		{
			"name": "Thymio acc 2",
			"l2": {
				"sectionBegin": "onevent acc {\n",
				"sectionEnd": "}\n",
				"sectionPriority": 1,
				"clauseInit":
					"fixed yawAngle = atan2(acc[0], acc[1]);\n",
				"clause": "yawAngle >= `(Math.PI / 12 * ($[0] - 0.5)).toFixed(2)` and yawAngle < `(Math.PI / 12 * ($[0] + 0.5)).toFixed(2)`"
			}
		},
		{
			"name": "Thymio acc 0",
			"l2": {
				"sectionBegin": "onevent acc {\n",
				"sectionEnd": "}\n",
				"sectionPriority": 1,
				"clauseInit":
					"fixed yawAngle = atan2(acc[0], acc[1]);\n",
				"clause": "yawAngle >= `(Math.PI / 12 * ($[0] - 0.5)).toFixed(2)` and yawAngle < `(Math.PI / 12 * ($[0] + 0.5)).toFixed(2)`"
			}
		},
		{
			"name": "start",
			"l2": {
				"sectionBegin": "// init block\n",
				"sectionPriority": 10000
			}
		},
		{
			"name": "clap",
			"l2": {
				"initCodeExec": [
					"// setup threshold for detecting claps\nmic.threshold = 250\n"
				],
				"sectionBegin": "onevent mic {\n",
				"sectionEnd": "}\n",
				"sectionPriority": 1,
				"clause": "mic.intensity > mic.threshold",
				"clauseOptional": true
			}
		},
		{
			"name": "Ev_Acc_fall"
		},
		{
			"name": "tap"
		},
		{
			"name": "Ev_ProxH_bas"
		},
		{
			"name": "Remote1"
		},
		{
			"name": "Remote2"
		},
		{
			"name": "motor",
			"l2": {
				"initCodeExec": [
					"// reset outputs\nsound.system(-1);\nleds.top(0, 0, 0);\nleds.bottom.left(0, 0, 0);\nleds.bottom.right(0, 0, 0);\nleds.circle(0, 0, 0, 0, 0, 0, 0, 0);\n"
				],
				"statement":
					"motor.left.target = `Math.round(500 * $[0])`;\nmotor.right.target = `Math.round(500 * $[1])`;\n"
			}
		},
		{
			"name": "move",
			"l2": {
				"initCodeExec": [
					"// reset outputs\nsound.system(-1);\nleds.top(0, 0, 0);\nleds.bottom.left(0, 0, 0);\nleds.bottom.right(0, 0, 0);\nleds.circle(0, 0, 0, 0, 0, 0, 0, 0);\n"
				],
				"statement":
					"motor.left.target = `[0,200,250,100,-150,-200,-250,-100,150][$[0]]`;\nmotor.right.target = `[0,200,150,-100,-250,-200,-150,100,250][$[0]]`;\n"
			}
		},
		{
			"name": "top_color_basic",
			"l2": {
				"initVarDecl": [
					"// RGB color of the top led\nint topColor[3];\n"
				],
				"initCodeExec": [
					"topColor = [0, 0, 0];\n",
					"// reset outputs\nsound.system(-1);\nleds.top(0, 0, 0);\nleds.bottom.left(0, 0, 0);\nleds.bottom.right(0, 0, 0);\nleds.circle(0, 0, 0, 0, 0, 0, 0, 0);\n"
				],
				"statement":
					"leds.top(`['0,0,0','0,32,0','0,32,32','0,0,32','32,0,32','32,0,0','32,32,0','32,32,32'][$[0]]`);\ntopColor = [`['0,0,0','0,32,0','0,32,32','0,0,32','32,0,32','32,0,0','32,32,0','32,32,32'][$[0]]`];\n"
			}
		},
		{
			"name": "top color",
			"l2": {
				"initVarDecl": [
					"// RGB color of the top led\nint topColor[3];\n"
				],
				"initCodeExec": [
					"topColor = [0, 0, 0];\n",
					"// reset outputs\nsound.system(-1);\nleds.top(0, 0, 0);\nleds.bottom.left(0, 0, 0);\nleds.bottom.right(0, 0, 0);\nleds.circle(0, 0, 0, 0, 0, 0, 0, 0);\n"
				],
				"statement":
					"leds.top(`$.map(function (x) { return Math.round(32 * x); }).join(', ')`);\ntopColor = [`$.map(function (x) { return Math.round(32 * x); }).join(', ')`];\n",
				"statementWithoutInit":
					"leds.top(`$.map(function (x) { return Math.round(32 * x); }).join(', ')`);\n"
			}
		},
		{
			"name": "Ac_music",
			"l2": {
				"initVarDecl": [
					"const pi = 3.14;\n",
					"// variables for notes\nint notes[6];\nint durations[6];\nint note_index;\nint wave[142];\n"
				],
				"initCodeExec": [
					"// init notes\nfor (int i = 0; i < size(wave); i++) {\nwave[i] = 128 * sin(fixed(i) / size(wave) * 2 * pi);\n}\nsound.wave(wave);\nnote_index = 6;\n",
					"// reset outputs\nsound.system(-1);\nleds.top(0, 0, 0);\nleds.bottom.left(0, 0, 0);\nleds.bottom.right(0, 0, 0);\nleds.circle(0, 0, 0, 0, 0, 0, 0, 0);\n"
				],
				"initCodeDecl": [
					"// when a note is finished, play the next one\nonevent sound.finished {\nif (note_index < size(notes)) {\nsound.freq(notes[note_index], durations[note_index]);\nnote_index++;\n}\n}\n"
				],
				"statement":
					"notes = [`$.filter(function (a, i) { return i % 2 == 1; }).map(function (h) { return [262, 311, 370, 440, 524, 370][h]; }).join(', ')`]\ndurations = [`$.slice(1).filter(function (a, i) { return i % 2 == 1; }).map(function (d) { return Math.round(Math.pow(2, $[0]) * 7) * d; }).join(', ')`]\nsound.freq(notes[0], durations[0]);\nnote_index = 1;\n"
			}
		}
	]
}
</script>

<script type="application/json" id="js.json">
{
	"blocks": [
		{
			"name": "button",
			"js": {
				"sectionBegin": "this.addEventListener(\"buttons\", function (name, param) {\n",
				"sectionEnd": "});\n",
				"sectionPriority": 10,
				"clauseAnd": "`$[i] ? 'this.get(\"button.' + ['center', 'forward', 'backward', 'right', 'left'][i] + '\")' : ''`"
			}
		},
		{
			"name": "Thymio acc 1"
		},
		{
			"name": "Thymio acc 2"
		},
		{
			"name": "Thymio acc 0"
		},
		{
			"name": "start",
			"js": {
				"sectionBegin": "// init block\n",
				"sectionPriority": 10000
			}
		},
		{
			"name": "clap",
			"js": {
				"sectionBegin": "this.addEventListener(\"mic\", function (name, param) {\n",
				"sectionEnd": "});\n",
				"sectionPriority": 1
			}
		},
		{
			"name": "Ev_Acc_fall"
		},
		{
			"name": "tap"
		},
		{
			"name": "Ev_ProxH_bas"
		},
		{
			"name": "Remote1"
		},
		{
			"name": "Remote2"
		},
		{
			"name": "motor",
			"js": {
				"initCodeExec": [
					"this.set(\"leds.top\", [0, 0, 0]);\n"
				],
				"statement":
					"this.set(\"motor.left\", `$[0].toFixed(2)`);\nthis.set(\"motor.right\", `$[1].toFixed(2)`);\n"
			}
		},
		{
			"name": "move",
			"js": {
				"initCodeExec": [
					"this.set(\"leds.top\", [0, 0, 0]);\n"
				],
				"statement":
					"this.set(\"motor.left\", `[0, 0.2, 0.25, 0.1, -1.5, -0.2, -0.25, -0.1, 0.15][$[0]].toFixed(2)`);\nthis.set(\"motor.right\", `[0, 0.2, 0.15, -0.1, -0.25, -0.2, -0.15, 0.1, 0.25][$[0]].toFixed(2)`);\n"
			}
		},
		{
			"name": "top_color_basic",
			"js": {
				"initCodeExec": [
					"this.set(\"leds.top\", [0, 0, 0]);\n"
				],
				"statement":
					"this.set(\"leds.top\", [`['0,0,0','0,32,0','0,32,32','0,0,32','32,0,32','32,0,0','32,32,0','32,32,32'][$[0]]`]);\n"
			}
		},
		{
			"name": "top color",
			"js": {
				"initCodeExec": [
					"this.set(\"leds.top\", [0, 0, 0]);\n"
				],
				"statement":
					"this.set(\"leds.top\", [`$.map(function (x) { return x.toFixed(2); }).join(', ')`]);\n"
			}
		},
		{
			"name": "Ac_music",
			"js": {
				"initCodeExec": [
					"// init notes\nthis.set(\"sound\", {});\n",
					"this.set(\"leds.top\", [0, 0, 0]);\n"
				],
				"statement":
					"this.set(\"sound\", {\"f\": [`$.filter(function (a, i) { return i % 2 == 1; }).map(function (h) { return [262, 311, 370, 440, 524, 370][h]; }).join(', ')`], \"d\": [`$.slice(1).filter(function (a, i) { return i % 2 == 1; }).map(function (d) { return Math.round(Math.pow(2, $[0]) * 7) * d; }).join(', ')`]});\n"
			}
		}
	]
}
</script>

<script type="application/json" id="python.json">
{
	"blocks": [
		{
			"name": "button"
		},
		{
			"name": "Thymio acc 1"
		},
		{
			"name": "Thymio acc 2"
		},
		{
			"name": "Thymio acc 0"
		},
		{
			"name": "start"
		},
		{
			"name": "clap"
		},
		{
			"name": "Ev_Acc_fall"
		},
		{
			"name": "tap"
		},
		{
			"name": "Ev_ProxH_bas"
		},
		{
			"name": "Remote1"
		},
		{
			"name": "Remote2"
		},
		{
			"name": "motor"
		},
		{
			"name": "move"
		},
		{
			"name": "top_color_basic"
		},
		{
			"name": "top color"
		},
		{
			"name": "Ac_music"
		}
	]
}
</script>

<script type="application/json" id="toolbars.json">
{
	"toolbars": {
		"vpl": [
			"vpl:new",
			"vpl:upload",
			"vpl:save",
			"!stretch",
			"vpl:run",
			"vpl:stop",
			"!!space",
			"!!space",
			"vpl:advanced",
			"vpl:text",
			"!stretch",
			"vpl:teacher-reset",
			"vpl:teacher-save",
			"vpl:teacher"
		],
		"vpl2": [
			"!!stretch",
			"vpl:undo",
			"vpl:redo",
			"vpl:duplicate",
			"vpl:disable",
			"vpl:trashcan"
		],
		"editor": [
			"src:new",
			"src:save",
			"src:vpl",
			"src:locked",
			"!space",
			"src:language",
			"!stretch",
			"src:run",
			"src:stop",
			"!space",
			"src:sim",
			"!stretch",
			"src:teacher-reset",
			"src:teacher"
		],
		"simulator": [
			"!stretch",
			"sim:restart",
			"sim:pause",
			"!space",
			"sim:speedup",
			"sim:noise",
			"!stretch",
			"sim:pen",
			"sim:clear",
			"!space",
			"sim:map-kind",
			"sim:map",
			"!stretch",
			"sim:vpl",
			"sim:text",
			"!stretch",
			"sim:teacher-reset",
			"sim:teacher"
		]
	}
}
</script>

<script type="application/json" id="buttons.json">
{
	"buttons": [
		{
			"name": "vpl:new",
			"state": ["pressed"],
			"svg": [
				{
					"uri": "Icons.svg#Pressed_bg"
				},
				{
					"uri": "Icons.svg#new2_highlight"
				}
			]
		},
		{
			"name": "vpl:new",
			"state": [],
			"svg": [
				{
					"uri": "Icons.svg#new2_default"
				}
			]
		},
		{
			"name": "vpl:upload",
			"state": ["pressed"],
			"svg": [
				{
					"uri": "Icons.svg#Pressed_bg"

				},
				{
					"uri": "Icons.svg#open_highlight"

				}
			]
		},
		{
			"name": "vpl:upload",
			"state": [],
			"svg": [
				{

					"uri": "Icons.svg#open_default"
				}
			]
		},
		{
			"name": "vpl:save",
			"state": ["pressed"],
			"svg": [
				{
					"uri": "Icons.svg#Pressed_bg",
					"alpha": 1.0
				},
				{
					"uri": "Icons.svg#download_highlight"

				}
			]
		},
		{
			"name": "vpl:save",
			"state": [],
			"svg": [

				{

					"uri": "Icons.svg#download_default"
				}
			]
		},
		{
			"name": "vpl:text",
			"state": ["pressed"],
			"svg": [
				{
					"uri": "Icons.svg#Pressed_bg",
					"alpha": 1.0
				},
				{
					"uri": "Icons.svg#textMode_highlight"

				}
			]
		},
		{
			"name": "vpl:text",
			"state": ["selected"],
			"svg": [
				{
					"uri": "Icons.svg#Pressed_bg"
				},
				{
					"uri": "Icons.svg#textMode_highlight"

				}
			]
		},
		{
			"name": "vpl:text",
			"state": [],
			"svg": [

				{

					"uri": "Icons.svg#textMode_default"
				}
			]
		},
		{
			"name": "vpl:run",
			"state": ["pressed"],
			"svg": [

				{
					"uri": "Icons.svg#play_highlight"

				}
			]
		},

		{
			"name": "vpl:run",
			"state": ["disabled", "=error"],
			"svg": [

				{
					"uri": "Icons.svg#play_default",
					"alpha": 0.5

				}
			]
		},

		{
			"name": "vpl:run",
			"state": ["=canLoad"],
			"svg": [
				{
					"uri": "Icons.svg#play_default"

				}
			]
		},
		{
			"name": "vpl:run",
			"state": ["=running"],
			"svg": [
				{
					"uri": "Icons.svg#reload_default"

				}
			]
		},
		{
			"name": "vpl:run",
			"state": [],
			"svg": [
				{
					"uri": "Icons.svg#play_default"

				}
			]
		},

		{
			"name": "vpl:stop",
			"state": ["pressed"],
			"svg": [

				{
					"uri": "Icons.svg#stop_highlight"

				}
			]
		},
		{
			"name": "vpl:stop",
			"state": ["disabled"],
			"svg": [
				{
					"uri": "Icons.svg#stop_default",
					"alpha": 0.5

				}
			]
		},
		{
			"name": "vpl:stop",
			"state": [],
			"svg": [
				{
					"uri": "Icons.svg#stop_default"

				}
			]
		},

		{
			"name": "vpl:undo",
			"state": ["disabled"],
			"svg": [
				{
					"uri": "Icons.svg#undo_default",
					"alpha": 0.5

				}
			]
		},
		{
			"name": "vpl:undo",
			"state": ["pressed"],
			"svg": [
				{
					"uri": "Icons.svg#Pressed_bg"
				},
				{
					"uri": "Icons.svg#undo_highlight"

				}
			]
		},
		{
			"name": "vpl:undo",
			"state": [],
			"svg": [
				{
					"uri": "Icons.svg#undo_default"
				}
			]
		},
		{
			"name": "vpl:redo",
			"state": ["pressed"],
			"svg": [
				{
					"uri": "Icons.svg#Pressed_bg"
				},
				{
					"uri": "Icons.svg#redo_highlight"
				}
			]
		},
		{
			"name": "vpl:redo",
			"state": ["disabled"],
			"svg": [
				{
					"uri": "Icons.svg#redo_default",
					"alpha": 0.5
				}
			]
		},
		{
			"name": "vpl:redo",
			"state": [],
			"svg": [
				{
					"uri": "Icons.svg#redo_default"
				}
			]
		},
		{
			"name": "vpl:duplicate",
			"state": ["pressed"],
			"svg": [
				{
					"uri": "Icons.svg#Pressed_bg"
				},
				{
					"uri": "Icons.svg#duplicate_highlight"
				}
			]
		},
		{
			"name": "vpl:duplicate",
			"state": ["disabled"],
			"svg": [
				{
					"uri": "Icons.svg#duplicate_default",
					"alpha": 0.5
				}
			]
		},
		{
			"name": "vpl:duplicate",
			"state": [],
			"svg": [
				{
					"uri": "Icons.svg#duplicate_default"
				}
			]
		},
		{
			"name": "vpl:disable",
			"state": ["pressed"],
			"svg": [
				{
					"uri": "Icons.svg#Pressed_bg"
				},
				{
					"uri": "Icons.svg#disable_highlight"

				}
			]
		},
		{
			"name": "vpl:disable",
			"state": ["disabled"],
			"svg": [
				{
					"uri": "Icons.svg#disable_default",
					"alpha": 0.5
				}
			]
		},
		{
			"name": "vpl:disable",
			"state": [],
			"svg": [
				{
					"uri": "Icons.svg#disable_default"
				}
			]
		},
		{
			"name": "vpl:trashcan",
			"state": ["pressed"],
			"svg": [
				{
					"uri": "Icons.svg#Pressed_bg"

				},
				{
					"uri": "Icons.svg#delete_highlight"

				}
			]
		},
		{
			"name": "vpl:trashcan",
			"state": [],
			"svg": [
				{
					"uri": "Icons.svg#delete_default"
				}
			]
		},
		{
			"name": "vpl:sim",
			"state": ["pressed"],
			"svg": [
				{
					"uri": "Icons.svg#Circle_bg"
				},
				{
					"uri": "Icons.svg#simulator_highlight"
				}
			]
		},
		{
			"name": "vpl:sim",
			"state": [],
			"svg": [
				{
					"uri": "Icons.svg#simulator_default"

				}
			]
		},
		{
			"name": "vpl:advanced",
			"state": ["unselected"],
			"svg": [
				{
					"uri": "Icons.svg#basicMode_default"
				}
			]
		},
		{
			"name": "vpl:advanced",
			"state": ["selected"],
			"svg": [
				{
					"uri": "Icons.svg#mediumMode_default"
				}
			]
		},
		{
			"name": "vpl:advanced",
			"state": ["pressed"],
			"svg": [
				{
					"uri": "Icons.svg#Pressed_bg"
				}
			]
		},
		{
			"name": "src:sim",
			"state": ["pressed"],
			"svg": [
				{
					"uri": "Icons.svg#Circle_bg"
				},
				{
					"uri": "Icons.svg#simulator_highlight"
				}
			]
		},
		{
			"name": "src:sim",
			"state": [],
			"svg": [
				{
					"uri": "Icons.svg#simulator_default"

				}
			]
		},
		{
			"name": "vpl:teacher",
			"state": ["pressed","selected"],
			"svg": [
				{
					"uri": "Icons.svg#uiSettings_highlight"

				}
			]
		},
		{
			"name": "vpl:teacher",
			"state": [],
			"svg": [
				{
					"uri": "Icons.svg#uiSettings_default"

				}
			]
		},
		{
			"name": "vpl:teacher-reset",
			"state": ["pressed","selected"],
			"svg": [
				{
					"uri": "Icons.svg#clearSettings_highlight"

				}
			]
		},
		{
			"name": "vpl:teacher-reset",
			"state": [],
			"svg": [
				{
					"uri": "Icons.svg#clearSettings_default"

				}
			]
		}
	]
}
</script>

<!--appearance of interface icons -->
<script type="image/svg+xml" id="Icons.svg">
<svg xmlns="http://www.w3.org/2000/svg" xmlns:xlink="http://www.w3.org/1999/xlink" viewBox="0 0 48 48.01">
  <defs>
    <style>
      .cls-1 {
        fill: url(#radial-gradient);
      }

      .cls-2, .cls-7, .cls-9 {
        fill: #fff;
      }

      .cls-14, .cls-15, .cls-3, .cls-4 {
        fill: none;
      }

      .cls-4 {
        stroke: #90a4ae;
      }

      .cls-4, .cls-7 {
        stroke-linejoin: round;
      }

      .cls-5 {
        fill: #6200ea;
      }

      .cls-6 {
        fill: #455a64;
      }

      .cls-14, .cls-7, .cls-9 {
        stroke: #6200ea;
      }

      .cls-10, .cls-14, .cls-15, .cls-7, .cls-9 {
        stroke-width: 2px;
      }

      .cls-8 {
        fill: #b0bec5;
      }

      .cls-10, .cls-14, .cls-15, .cls-9 {
        stroke-miterlimit: 10;
      }

      .cls-10, .cls-13 {
        fill: #84edcf;
      }

      .cls-10, .cls-15 {
        stroke: #455a64;
      }

      .cls-11 {
        fill: #ff5252;
      }

      .cls-12 {
        fill: #ffeb3b;
      }

      .cls-16 {
        fill: #ffd600;
      }

      .cls-17 {
        fill: #ff1744;
      }
    </style>
    <radialGradient id="radial-gradient" cx="24" cy="24.01" r="23" gradientUnits="userSpaceOnUse">
      <stop offset="0.6" stop-color="#6200ea"/>
      <stop offset="1" stop-color="#6200ea" stop-opacity="0"/>
    </radialGradient>
  </defs>
  <title>IconsAsset 89</title>
  <g id="Layer_2" data-name="Layer 2">
    <g id="Pressed_bg">
      <circle id="shadow" class="cls-1" cx="24" cy="24.01" r="23"/>
      <circle id="whiteCircle" class="cls-2" cx="24" cy="24.01" r="21"/>
      <rect id="frame" class="cls-3" y="0.01" width="48" height="48"/>
    </g>
    <g id="Circle_bg">
      <circle id="Circle" class="cls-4" cx="24" cy="24.01" r="21"/>
      <rect id="frame-2" data-name="frame" class="cls-3" y="0.01" width="48" height="48"/>
    </g>
    <g id="ic_new2">
      <g id="new2_highlight">
        <rect id="frame-3" data-name="frame" class="cls-3" y="0.01" width="48" height="48"/>
        <path class="cls-5" d="M34,10H22.83a2,2,0,0,0-1.41.58L20,12l-6,6-1.41,1.41a2,2,0,0,0-.54,1,1.84,1.84,0,0,0-.05.41V36a2,2,0,0,0,2,2H34a2,2,0,0,0,2-2V12A2,2,0,0,0,34,10ZM22,12.84V20H14.83ZM34,36H14V22h8a2,2,0,0,0,2-2V12H34Z"/>
      </g>
      <g id="new2_default">
        <rect id="frame-4" data-name="frame" class="cls-3" y="0.01" width="48" height="48"/>
        <path class="cls-6" d="M34,10H22.83a2,2,0,0,0-1.41.58L20,12l-6,6-1.41,1.41a2,2,0,0,0-.54,1,1.84,1.84,0,0,0-.05.41V36a2,2,0,0,0,2,2H34a2,2,0,0,0,2-2V12A2,2,0,0,0,34,10ZM22,12.84V20H14.83ZM34,36H14V22h8a2,2,0,0,0,2-2V12H34Z"/>
      </g>
    </g>
    <g id="ic_download">
      <g id="download_highlight">
        <path class="cls-5" d="M31.78,23.23a1,1,0,0,0-1.41,0L25,28.6V11a1,1,0,1,0-2,0V28.59l-5.36-5.36a1,1,0,0,0-1.42,0,1,1,0,0,0,0,1.41l7.07,7.07a1,1,0,0,0,1.42,0l7.07-7.07A1,1,0,0,0,31.78,23.23Z"/>
        <rect class="cls-5" x="14" y="34.01" width="20" height="2" rx="1"/>
        <rect id="frame-5" data-name="frame" class="cls-3" y="0.01" width="48" height="48"/>
      </g>
      <g id="download_default">
        <path class="cls-6" d="M31.78,23.23a1,1,0,0,0-1.41,0L25,28.6V11a1,1,0,1,0-2,0V28.59l-5.36-5.36a1,1,0,0,0-1.42,0,1,1,0,0,0,0,1.41l7.07,7.07a1,1,0,0,0,1.42,0l7.07-7.07A1,1,0,0,0,31.78,23.23Z"/>
        <rect class="cls-6" x="14" y="34.01" width="20" height="2" rx="1"/>
        <rect id="frame-6" data-name="frame" class="cls-3" y="0.01" width="48" height="48"/>
      </g>
    </g>
    <g id="ic_open">
      <g id="open_highlight">
        <path class="cls-5" d="M16.22,24.79a1,1,0,0,0,1.41,0L23,19.42V37a1,1,0,0,0,2,0V19.42l5.36,5.37a1,1,0,0,0,1.42-1.42L24.71,16.3a1,1,0,0,0-1.42,0l-7.07,7.07A1,1,0,0,0,16.22,24.79Z"/>
        <rect class="cls-5" x="14" y="12.01" width="20" height="2" rx="1" transform="translate(48 26.01) rotate(180)"/>
        <rect id="frame-7" data-name="frame" class="cls-3" y="0.01" width="48" height="48"/>
      </g>
      <g id="open_default">
        <path class="cls-6" d="M16.22,24.79a1,1,0,0,0,1.41,0L23,19.42V37a1,1,0,0,0,2,0V19.42l5.36,5.37a1,1,0,0,0,1.42-1.42L24.71,16.3a1,1,0,0,0-1.42,0l-7.07,7.07A1,1,0,0,0,16.22,24.79Z"/>
        <rect class="cls-6" x="14" y="12.01" width="20" height="2" rx="1" transform="translate(48 26.01) rotate(180)"/>
        <rect id="frame-8" data-name="frame" class="cls-3" y="0.01" width="48" height="48"/>
      </g>
    </g>
    <g id="ic_uisettings">
      <g id="uiSettings_highlight">
        <g id="icon_UI_settings">
          <path class="cls-5" d="M27.59,16.63a4.88,4.88,0,1,0,4.88,4.88A4.87,4.87,0,0,0,27.59,16.63Zm0,7.75a2.88,2.88,0,1,1,2.88-2.87A2.88,2.88,0,0,1,27.59,24.38Z"/>
          <path class="cls-5" d="M36.39,22.5a6.5,6.5,0,0,0,.08-1,6.74,6.74,0,0,0-.08-1l1.21-.91a1,1,0,0,0,.27-1.3L35.5,14.21a1,1,0,0,0-1.25-.42l-1.41.6a9.3,9.3,0,0,0-1.71-1L31,11.89A1,1,0,0,0,30,11H25.23a1,1,0,0,0-1,.88l-.19,1.5a8.91,8.91,0,0,0-1.7,1l-1.41-.6a1,1,0,0,0-1.26.42L17.32,18.3a1,1,0,0,0,.26,1.3l1.21.91a8.4,8.4,0,0,0-.07,1,8.09,8.09,0,0,0,.07,1l-1.21.91a1,1,0,0,0-.26,1.3l2.36,4.09a1,1,0,0,0,1.26.42l1.41-.6a8.91,8.91,0,0,0,1.7,1l.19,1.51a1,1,0,0,0,1,.88H30a1,1,0,0,0,1-.88l.18-1.51a9.3,9.3,0,0,0,1.71-1l1.41.6a1,1,0,0,0,1.25-.42l2.37-4.09a1,1,0,0,0-.27-1.3Zm-2.06-2.26,0,.15a6.58,6.58,0,0,1,.12,1.12,6.58,6.58,0,0,1-.12,1.11l0,.15a1,1,0,0,0,.38,1l1,.74L34.22,27l-1.15-.48a1,1,0,0,0-1,.15l-.12.09A6.55,6.55,0,0,1,30,27.92l-.14,0a1,1,0,0,0-.64.82L29.07,30H26.12L26,28.79a1,1,0,0,0-.64-.81l-.14-.06a6.55,6.55,0,0,1-1.93-1.13l-.12-.09a1,1,0,0,0-1-.15L21,27l-1.48-2.55,1-.74a1,1,0,0,0,.39-1l0-.14a6.71,6.71,0,0,1-.11-1.12,6.52,6.52,0,0,1,.11-1.12l0-.15a1,1,0,0,0-.39-1l-1-.74L21,16l1.14.48a1,1,0,0,0,1-.14l.11-.1a7.22,7.22,0,0,1,1.94-1.13l.14-.05a1,1,0,0,0,.64-.82L26.12,13h2.95l.15,1.21a1,1,0,0,0,.63.82l.15.05a7,7,0,0,1,1.93,1.13l.12.1a1,1,0,0,0,1,.14L34.22,16l1.47,2.55-1,.74A1,1,0,0,0,34.33,20.24Z"/>
          <path class="cls-5" d="M36,30a1,1,0,0,0-1,1v3H11V14h7a1,1,0,0,0,0-2H10a1,1,0,0,0-1,1V35a1,1,0,0,0,1,1H36a1,1,0,0,0,1-1V31A1,1,0,0,0,36,30Z"/>
        </g>
        <rect id="frame-9" data-name="frame" class="cls-3" y="0.01" width="48" height="48"/>
      </g>
      <g id="uiSettings_default">
        <g id="icon_UI_settings-2" data-name="icon_UI_settings">
          <path class="cls-6" d="M27.59,16.63a4.88,4.88,0,1,0,4.88,4.88A4.87,4.87,0,0,0,27.59,16.63Zm0,7.75a2.88,2.88,0,1,1,2.88-2.87A2.88,2.88,0,0,1,27.59,24.38Z"/>
          <path class="cls-6" d="M36.39,22.5a6.5,6.5,0,0,0,.08-1,6.74,6.74,0,0,0-.08-1l1.21-.91a1,1,0,0,0,.27-1.3L35.5,14.21a1,1,0,0,0-1.25-.42l-1.41.6a9.3,9.3,0,0,0-1.71-1L31,11.89A1,1,0,0,0,30,11H25.23a1,1,0,0,0-1,.88l-.19,1.5a8.91,8.91,0,0,0-1.7,1l-1.41-.6a1,1,0,0,0-1.26.42L17.32,18.3a1,1,0,0,0,.26,1.3l1.21.91a8.4,8.4,0,0,0-.07,1,8.09,8.09,0,0,0,.07,1l-1.21.91a1,1,0,0,0-.26,1.3l2.36,4.09a1,1,0,0,0,1.26.42l1.41-.6a8.91,8.91,0,0,0,1.7,1l.19,1.51a1,1,0,0,0,1,.88H30a1,1,0,0,0,1-.88l.18-1.51a9.3,9.3,0,0,0,1.71-1l1.41.6a1,1,0,0,0,1.25-.42l2.37-4.09a1,1,0,0,0-.27-1.3Zm-2.06-2.26,0,.15a6.58,6.58,0,0,1,.12,1.12,6.58,6.58,0,0,1-.12,1.11l0,.15a1,1,0,0,0,.38,1l1,.74L34.22,27l-1.15-.48a1,1,0,0,0-1,.15l-.12.09A6.55,6.55,0,0,1,30,27.92l-.14,0a1,1,0,0,0-.64.82L29.07,30H26.12L26,28.79a1,1,0,0,0-.64-.81l-.14-.06a6.55,6.55,0,0,1-1.93-1.13l-.12-.09a1,1,0,0,0-1-.15L21,27l-1.48-2.55,1-.74a1,1,0,0,0,.39-1l0-.14a6.71,6.71,0,0,1-.11-1.12,6.52,6.52,0,0,1,.11-1.12l0-.15a1,1,0,0,0-.39-1l-1-.74L21,16l1.14.48a1,1,0,0,0,1-.14l.11-.1a7.22,7.22,0,0,1,1.94-1.13l.14-.05a1,1,0,0,0,.64-.82L26.12,13h2.95l.15,1.21a1,1,0,0,0,.63.82l.15.05a7,7,0,0,1,1.93,1.13l.12.1a1,1,0,0,0,1,.14L34.22,16l1.47,2.55-1,.74A1,1,0,0,0,34.33,20.24Z"/>
          <path class="cls-6" d="M36,30a1,1,0,0,0-1,1v3H11V14h7a1,1,0,0,0,0-2H10a1,1,0,0,0-1,1V35a1,1,0,0,0,1,1H36a1,1,0,0,0,1-1V31A1,1,0,0,0,36,30Z"/>
        </g>
        <rect id="frame-10" data-name="frame" class="cls-3" y="0.01" width="48" height="48"/>
      </g>
    </g>
    <g id="ic_clearSettings">
      <g id="clearSettings_highlight">
        <rect id="frame-11" data-name="frame" class="cls-3" y="0.01" width="48" height="48"/>
        <g id="icon_clear_settings">
          <path class="cls-5" d="M14.41,29.75l-1.1-1.9,1.44-1.09a1,1,0,0,0,.39-1l0-.19A9.05,9.05,0,0,1,15,24.13a9,9,0,0,1,.15-1.47l0-.19a1,1,0,0,0-.39-1l-1.44-1.08,2.13-3.69,1.68.72a1,1,0,0,0,1-.15l.15-.12a9.15,9.15,0,0,1,2.54-1.49l.19-.06a1,1,0,0,0,.64-.82L21.87,13h4.26l.21,1.79a1,1,0,0,0,.64.82l1.21.46.73-1.86L28.26,14,28,11.9A1,1,0,0,0,27,11H21a1,1,0,0,0-1,.88L19.74,14a10.75,10.75,0,0,0-2.39,1.4l-1.94-.83a1,1,0,0,0-1.26.42l-3,5.21a1,1,0,0,0,.27,1.3l1.67,1.26a8.9,8.9,0,0,0,0,2.79L11.4,26.78a1,1,0,0,0-.27,1.3l1.54,2.67Z"/>
          <path class="cls-5" d="M34.93,25.53a8.9,8.9,0,0,0,0-2.79l1.67-1.26a1,1,0,0,0,.27-1.3l-2.75-4.75,1.9-1.9a1,1,0,0,0,0-1.42,1,1,0,0,0-1.41,0L31.71,15h0L14.85,31.87h0L12,34.73a1,1,0,0,0,1.41,1.42l2.74-2.74,1.21-.52a10.75,10.75,0,0,0,2.39,1.4L20,36.37a1,1,0,0,0,1,.88h6a1,1,0,0,0,1-.88l.25-2.08a10.75,10.75,0,0,0,2.39-1.4l1.94.83a1,1,0,0,0,1.26-.42l3-5.22a1,1,0,0,0-.27-1.3ZM27.59,22a4.11,4.11,0,0,1,.63,2.17A4.22,4.22,0,0,1,24,28.35a4.17,4.17,0,0,1-2.18-.62Zm5.27.51,0,.19A8.83,8.83,0,0,1,33,24.13a9.05,9.05,0,0,1-.15,1.48l0,.19a1,1,0,0,0,.39,1l1.44,1.09-2.13,3.68-1.68-.71a1,1,0,0,0-1,.15l-.15.12a8.87,8.87,0,0,1-2.54,1.48l-.19.07a1,1,0,0,0-.64.82l-.21,1.79H21.87l-.21-1.79a1,1,0,0,0-.64-.82l-.19-.07a8.85,8.85,0,0,1-2.44-1.41l2-2A6.2,6.2,0,0,0,29,20.51l3.62-3.62,2,3.53L33.25,21.5A1,1,0,0,0,32.86,22.47Z"/>
          <path class="cls-5" d="M17.78,24.13A6.27,6.27,0,0,0,18,25.82l1.77-1.77a4.22,4.22,0,0,1,4.13-4.13l1.77-1.77a6.23,6.23,0,0,0-7.91,6Z"/>
        </g>
      </g>
      <g id="clearSettings_default">
        <rect id="frame-12" data-name="frame" class="cls-3" y="0.01" width="48" height="48"/>
        <g id="icon_clear_settings-2" data-name="icon_clear_settings">
          <path class="cls-6" d="M14.41,29.75l-1.1-1.9,1.44-1.09a1,1,0,0,0,.39-1l0-.19A9.05,9.05,0,0,1,15,24.13a9,9,0,0,1,.15-1.47l0-.19a1,1,0,0,0-.39-1l-1.44-1.08,2.13-3.69,1.68.72a1,1,0,0,0,1-.15l.15-.12a9.15,9.15,0,0,1,2.54-1.49l.19-.06a1,1,0,0,0,.64-.82L21.87,13h4.26l.21,1.79a1,1,0,0,0,.64.82l1.21.46.73-1.86L28.26,14,28,11.9A1,1,0,0,0,27,11H21a1,1,0,0,0-1,.88L19.74,14a10.75,10.75,0,0,0-2.39,1.4l-1.94-.83a1,1,0,0,0-1.26.42l-3,5.21a1,1,0,0,0,.27,1.3l1.67,1.26a8.9,8.9,0,0,0,0,2.79L11.4,26.78a1,1,0,0,0-.27,1.3l1.54,2.67Z"/>
          <path class="cls-6" d="M34.93,25.53a8.9,8.9,0,0,0,0-2.79l1.67-1.26a1,1,0,0,0,.27-1.3l-2.75-4.75,1.9-1.9a1,1,0,0,0,0-1.42,1,1,0,0,0-1.41,0L31.71,15h0L14.85,31.87h0L12,34.73a1,1,0,0,0,1.41,1.42l2.74-2.74,1.21-.52a10.75,10.75,0,0,0,2.39,1.4L20,36.37a1,1,0,0,0,1,.88h6a1,1,0,0,0,1-.88l.25-2.08a10.75,10.75,0,0,0,2.39-1.4l1.94.83a1,1,0,0,0,1.26-.42l3-5.22a1,1,0,0,0-.27-1.3ZM27.59,22a4.11,4.11,0,0,1,.63,2.17A4.22,4.22,0,0,1,24,28.35a4.17,4.17,0,0,1-2.18-.62Zm5.27.51,0,.19A8.83,8.83,0,0,1,33,24.13a9.05,9.05,0,0,1-.15,1.48l0,.19a1,1,0,0,0,.39,1l1.44,1.09-2.13,3.68-1.68-.71a1,1,0,0,0-1,.15l-.15.12a8.87,8.87,0,0,1-2.54,1.48l-.19.07a1,1,0,0,0-.64.82l-.21,1.79H21.87l-.21-1.79a1,1,0,0,0-.64-.82l-.19-.07a8.85,8.85,0,0,1-2.44-1.41l2-2A6.2,6.2,0,0,0,29,20.51l3.62-3.62,2,3.53L33.25,21.5A1,1,0,0,0,32.86,22.47Z"/>
          <path class="cls-6" d="M17.78,24.13A6.27,6.27,0,0,0,18,25.82l1.77-1.77a4.22,4.22,0,0,1,4.13-4.13l1.77-1.77a6.23,6.23,0,0,0-7.91,6Z"/>
        </g>
      </g>
    </g>
    <g id="ic_TextMode">
      <g id="textMode_highlight">
        <rect id="frame-13" data-name="frame" class="cls-3" y="0.01" width="48" height="48"/>
        <path class="cls-5" d="M25.9,28a1,1,0,0,0,1.42,0l3.39-3.39a1,1,0,0,0,0-1.42l-3.39-3.39a1,1,0,0,0-1.42,0,1,1,0,0,0,0,1.41l2.69,2.69L25.9,26.58A1,1,0,0,0,25.9,28Z"/>
        <path class="cls-5" d="M20.7,28a1,1,0,0,0,1.41,0,1,1,0,0,0,0-1.41l-2.69-2.69,2.69-2.69a1,1,0,1,0-1.41-1.41l-3.4,3.39a1,1,0,0,0,0,1.42Z"/>
        <path class="cls-5" d="M37,11H11a2,2,0,0,0-2,2V34a2,2,0,0,0,2,2H37a2,2,0,0,0,2-2V13A2,2,0,0,0,37,11Zm0,23H11V15H37Z"/>
      </g>
      <g id="textMode_default">
        <rect id="frame-14" data-name="frame" class="cls-3" y="0.01" width="48" height="48"/>
        <path class="cls-6" d="M25.9,28a1,1,0,0,0,1.42,0l3.39-3.39a1,1,0,0,0,0-1.42l-3.39-3.39a1,1,0,0,0-1.42,0,1,1,0,0,0,0,1.41l2.69,2.69L25.9,26.58A1,1,0,0,0,25.9,28Z"/>
        <path class="cls-6" d="M20.7,28a1,1,0,0,0,1.41,0,1,1,0,0,0,0-1.41l-2.69-2.69,2.69-2.69a1,1,0,1,0-1.41-1.41l-3.4,3.39a1,1,0,0,0,0,1.42Z"/>
        <path class="cls-6" d="M37,11H11a2,2,0,0,0-2,2V34a2,2,0,0,0,2,2H37a2,2,0,0,0,2-2V13A2,2,0,0,0,37,11Zm0,23H11V15H37Z"/>
      </g>
    </g>
    <g id="ic_basicMode">
      <g id="basicMode_default">
        <polygon class="cls-7" points="24 34.81 10 26.41 24 18.01 38 26.41 24 34.81"/>
        <rect id="frame-15" data-name="frame" class="cls-3" y="0.01" width="48" height="48"/>
        <polygon class="cls-8" points="10 20.41 24 12.01 38 20.41 24 28.81 10 20.41"/>
      </g>
    </g>
    <g id="ic_mediumMode">
      <g id="mediumMode_default">
        <polygon class="cls-7" points="24 34.81 10 26.41 24 18.01 38 26.41 24 34.81"/>
        <rect id="frame-16" data-name="frame" class="cls-3" y="0.01" width="48" height="48"/>
        <polygon class="cls-7" points="24 28.81 10 20.41 24 12.01 38 20.41 24 28.81"/>
      </g>
    </g>
    <g id="ic_Help">
      <g id="help_highlight">
        <g id="help">
          <path class="cls-5" d="M25.17,15.19a5,5,0,0,0-4.28,1A4.89,4.89,0,0,0,19,20a1,1,0,0,0,2,0,2.9,2.9,0,0,1,1.13-2.31A3,3,0,1,1,25,22.88a3.13,3.13,0,0,0-2,3V28a1,1,0,0,0,2,0V25.85a1.13,1.13,0,0,1,.68-1.08,5,5,0,0,0,3.19-5.88A5,5,0,0,0,25.17,15.19Z"/>
          <path class="cls-5" d="M24,11A13,13,0,1,1,11,24,13,13,0,0,1,24,11m0-2A15,15,0,1,0,39,24,15,15,0,0,0,24,9Z"/>
          <rect class="cls-5" x="23" y="31.03" width="2" height="2" rx="0.4"/>
        </g>
        <rect id="frame-17" data-name="frame" class="cls-3" y="0.01" width="48" height="48"/>
      </g>
      <g id="help_default">
        <g id="help-2" data-name="help">
          <path class="cls-6" d="M25.17,15.19a5,5,0,0,0-4.28,1A4.89,4.89,0,0,0,19,20a1,1,0,0,0,2,0,2.9,2.9,0,0,1,1.13-2.31A3,3,0,1,1,25,22.88a3.13,3.13,0,0,0-2,3V28a1,1,0,0,0,2,0V25.85a1.13,1.13,0,0,1,.68-1.08,5,5,0,0,0,3.19-5.88A5,5,0,0,0,25.17,15.19Z"/>
          <path class="cls-6" d="M24,11A13,13,0,1,1,11,24,13,13,0,0,1,24,11m0-2A15,15,0,1,0,39,24,15,15,0,0,0,24,9Z"/>
          <rect class="cls-6" x="23" y="31.03" width="2" height="2" rx="0.4"/>
        </g>
        <rect id="frame-18" data-name="frame" class="cls-3" y="0.01" width="48" height="48"/>
      </g>
    </g>
    <g id="ic_play">
      <g id="play_highlight">
        <circle class="cls-9" cx="24" cy="24.01" r="20.5"/>
        <path class="cls-5" d="M19,34a1.93,1.93,0,0,1-1-.26A2,2,0,0,1,17,32V16a2,2,0,0,1,1-1.75,2,2,0,0,1,2,0l13,8A2,2,0,0,1,34,24a2,2,0,0,1-1,1.7l-13,8A2,2,0,0,1,19,34Zm0-18V32h0l13-8Z"/>
        <rect id="frame-19" data-name="frame" class="cls-3" width="48" height="48"/>
      </g>
      <g id="play_default">
        <circle class="cls-10" cx="24" cy="24.01" r="20.5"/>
        <path class="cls-6" d="M19,34a1.93,1.93,0,0,1-1-.26A2,2,0,0,1,17,32V16a2,2,0,0,1,1-1.75,2,2,0,0,1,2,0l13,8A2,2,0,0,1,34,24a2,2,0,0,1-1,1.7l-13,8A2,2,0,0,1,19,34Zm0-18V32h0l13-8Z"/>
        <rect id="frame-20" data-name="frame" class="cls-3" width="48" height="48"/>
        <polygon class="cls-2" points="31.95 24 19.05 16.06 19.05 31.94 31.95 24"/>
      </g>
    </g>
    <g id="ic_Stop">
      <g id="stop_highlight">
        <rect id="frame-21" data-name="frame" class="cls-3" y="0.01" width="48" height="48"/>
        <g>
          <rect class="cls-11" x="16" y="16.01" width="16" height="16"/>
          <path class="cls-5" d="M31.65,34H16.35A2.35,2.35,0,0,1,14,31.66V16.36A2.35,2.35,0,0,1,16.35,14h15.3A2.35,2.35,0,0,1,34,16.36v15.3A2.36,2.36,0,0,1,31.65,34ZM16,16h0V32H32V16Z"/>
        </g>
      </g>
      <g id="stop_default">
        <rect id="frame-22" data-name="frame" class="cls-3" y="0.01" width="48" height="48"/>
        <g>
          <rect class="cls-11" x="16" y="16.01" width="16" height="16"/>
          <path class="cls-6" d="M31.65,34H16.35A2.35,2.35,0,0,1,14,31.66V16.36A2.35,2.35,0,0,1,16.35,14h15.3A2.35,2.35,0,0,1,34,16.36v15.3A2.36,2.36,0,0,1,31.65,34ZM16,16h0V32H32V16Z"/>
        </g>
      </g>
    </g>
    <g id="ic_reloadProgram">
      <g id="reload_highlight">
        <path class="cls-5" d="M19,34a2,2,0,0,1-2-2V16a2,2,0,0,1,1-1.75,2,2,0,0,1,2,0l13,8a2,2,0,0,1,0,3.41l-13,8A2.06,2.06,0,0,1,19,34Zm0-18V32h0l13-8Z"/>
        <rect id="frame-23" data-name="frame" class="cls-3" y="0.01" width="48" height="48"/>
        <polygon class="cls-12" points="32 24.01 19 16.01 19 32.01 32 24.01"/>
        <path class="cls-5" d="M35.62,17a1,1,0,0,0,1,1h8a1,1,0,0,0,1-1V9a1,1,0,0,0-2,0v5.85a21.49,21.49,0,1,0,2,9,1,1,0,1,0-2,0A19.51,19.51,0,1,1,42,16H36.62A1,1,0,0,0,35.62,17Z"/>
      </g>
      <g id="reload_default">
        <path class="cls-6" d="M19,34a2,2,0,0,1-2-2V16a2,2,0,0,1,1-1.75,2,2,0,0,1,2,0l13,8a2,2,0,0,1,0,3.41l-13,8A2.06,2.06,0,0,1,19,34Zm0-18V32h0l13-8Z"/>
        <rect id="frame-24" data-name="frame" class="cls-3" y="0.01" width="48" height="48"/>
        <polygon class="cls-13" points="32 24.01 19 16.01 19 32.01 32 24.01"/>
        <path class="cls-6" d="M35.62,17a1,1,0,0,0,1,1h8a1,1,0,0,0,1-1V9a1,1,0,0,0-2,0v5.85a21.49,21.49,0,1,0,2,9,1,1,0,1,0-2,0A19.51,19.51,0,1,1,42,16H36.62A1,1,0,0,0,35.62,17Z"/>
      </g>
    </g>
    <g id="ic_pause">
      <g id="pause_highlight">
        <rect id="frame-25" data-name="frame" class="cls-3" y="0.01" width="48" height="48"/>
        <g id="pause">
          <rect class="cls-5" x="26" y="16.14" width="4" height="16" rx="2"/>
          <rect class="cls-5" x="18" y="16.14" width="4" height="16" rx="2"/>
        </g>
        <circle class="cls-14" cx="24" cy="24.01" r="16"/>
      </g>
      <g id="pause_default">
        <rect id="frame-26" data-name="frame" class="cls-3" y="0.01" width="48" height="48"/>
        <g id="pause-2" data-name="pause">
          <circle class="cls-15" cx="24" cy="24.01" r="16"/>
          <rect class="cls-6" x="26" y="16.14" width="4" height="16" rx="2"/>
          <rect class="cls-6" x="18" y="16.14" width="4" height="16" rx="2"/>
        </g>
      </g>
    </g>
    <g id="ic_connect">
      <g id="robotConnect_highlight">
        <path class="cls-5" d="M36,23H12a2,2,0,0,0-2,2v9a2,2,0,0,0,2,2h2a6.29,6.29,0,0,0,1.54,1.71l.06.05a5.25,5.25,0,0,0,.58.38l.06,0a6.13,6.13,0,0,0,1.37.58l.19,0,.55.11.21,0a5.73,5.73,0,0,0,1.51,0l.21,0,.55-.11.19,0a6.13,6.13,0,0,0,1.37-.58l.06,0a5.25,5.25,0,0,0,.58-.38l.06,0A6.48,6.48,0,0,0,24.65,36H36a2,2,0,0,0,2-2V25A2,2,0,0,0,36,23ZM22.89,35a1.88,1.88,0,0,1-.16.23,4.16,4.16,0,0,1-.32.39.86.86,0,0,1-.13.14,4.77,4.77,0,0,1-.54.45l-.12.08c-.2.12-.4.23-.61.33l-.05,0a3.26,3.26,0,0,1-.71.22l-.15,0a3.7,3.7,0,0,1-1.53,0l-.16,0a3.35,3.35,0,0,1-.7-.22l-.05,0a5.92,5.92,0,0,1-.61-.33l-.12-.08a4,4,0,0,1-.54-.45.86.86,0,0,1-.13-.14,4.16,4.16,0,0,1-.32-.39,1.88,1.88,0,0,1-.16-.23,4.13,4.13,0,0,1-.67-2.25,4.23,4.23,0,1,1,8.45,0A4.13,4.13,0,0,1,22.89,35ZM36,34H25.44a7.1,7.1,0,0,0,.12-1.22,6.23,6.23,0,1,0-12.45,0A7.1,7.1,0,0,0,13.23,34H12V25H36Z"/>
        <rect id="frame-27" data-name="frame" class="cls-3" y="0.01" width="48" height="48"/>
        <path class="cls-5" d="M33.5,12a2.49,2.49,0,0,0-2.3,1.53H16.81a2.52,2.52,0,1,0,0,2H31.23A2.5,2.5,0,1,0,33.5,12Z"/>
      </g>
      <g id="robotConnect_default">
        <path class="cls-6" d="M36,23H12a2,2,0,0,0-2,2v9a2,2,0,0,0,2,2h2a6.29,6.29,0,0,0,1.54,1.71l.06.05a5.25,5.25,0,0,0,.58.38l.06,0a6.13,6.13,0,0,0,1.37.58l.19,0,.55.11.21,0a5.73,5.73,0,0,0,1.51,0l.21,0,.55-.11.19,0a6.13,6.13,0,0,0,1.37-.58l.06,0a5.25,5.25,0,0,0,.58-.38l.06,0A6.48,6.48,0,0,0,24.65,36H36a2,2,0,0,0,2-2V25A2,2,0,0,0,36,23ZM22.89,35a1.88,1.88,0,0,1-.16.23,4.16,4.16,0,0,1-.32.39.86.86,0,0,1-.13.14,4.77,4.77,0,0,1-.54.45l-.12.08c-.2.12-.4.23-.61.33l-.05,0a3.26,3.26,0,0,1-.71.22l-.15,0a3.7,3.7,0,0,1-1.53,0l-.16,0a3.35,3.35,0,0,1-.7-.22l-.05,0a5.92,5.92,0,0,1-.61-.33l-.12-.08a4,4,0,0,1-.54-.45.86.86,0,0,1-.13-.14,4.16,4.16,0,0,1-.32-.39,1.88,1.88,0,0,1-.16-.23,4.13,4.13,0,0,1-.67-2.25,4.23,4.23,0,1,1,8.45,0A4.13,4.13,0,0,1,22.89,35ZM36,34H25.44a7.1,7.1,0,0,0,.12-1.22,6.23,6.23,0,1,0-12.45,0A7.1,7.1,0,0,0,13.23,34H12V25H36Z"/>
        <path class="cls-6" d="M33.5,12a2.49,2.49,0,0,0-2.3,1.53H16.81a2.52,2.52,0,1,0,0,2H31.23A2.5,2.5,0,1,0,33.5,12Z"/>
        <rect id="frame-28" data-name="frame" class="cls-3" y="0.01" width="48" height="48"/>
      </g>
    </g>
    <g id="ic_code_running">
      <path class="cls-6" d="M36,23H12a2,2,0,0,0-2,2v9a2,2,0,0,0,2,2h2a6.29,6.29,0,0,0,1.54,1.71l.06.05a5.25,5.25,0,0,0,.58.38l.06,0a6.13,6.13,0,0,0,1.37.58l.19,0,.55.11.21,0a5.73,5.73,0,0,0,1.51,0l.21,0,.55-.11.19,0a6.13,6.13,0,0,0,1.37-.58l.06,0a5.25,5.25,0,0,0,.58-.38l.06,0A6.48,6.48,0,0,0,24.65,36H36a2,2,0,0,0,2-2V25A2,2,0,0,0,36,23ZM22.89,35a1.88,1.88,0,0,1-.16.23,4.16,4.16,0,0,1-.32.39.86.86,0,0,1-.13.14,4.77,4.77,0,0,1-.54.45l-.12.08c-.2.12-.4.23-.61.33l-.05,0a3.26,3.26,0,0,1-.71.22l-.15,0a3.7,3.7,0,0,1-1.53,0l-.16,0a3.35,3.35,0,0,1-.7-.22l-.05,0a5.92,5.92,0,0,1-.61-.33l-.12-.08a4,4,0,0,1-.54-.45.86.86,0,0,1-.13-.14,4.16,4.16,0,0,1-.32-.39,1.88,1.88,0,0,1-.16-.23,4.13,4.13,0,0,1-.67-2.25,4.23,4.23,0,1,1,8.45,0A4.13,4.13,0,0,1,22.89,35ZM36,34H25.44a7.1,7.1,0,0,0,.12-1.22,6.23,6.23,0,1,0-12.45,0A7.1,7.1,0,0,0,13.23,34H12V25H36Z"/>
      <rect id="frame-29" data-name="frame" class="cls-3" width="48" height="48"/>
      <g>
        <path class="cls-6" d="M28,6a1,1,0,0,0-1,.9A7,7,0,0,0,16.56,13a1,1,0,1,0,2,0,5,5,0,0,1,5-5,5.12,5.12,0,0,1,1.7.31A1,1,0,0,0,25,9a1,1,0,0,0,1,1h2a1,1,0,0,0,1-1V7A1,1,0,0,0,28,6Z"/>
        <path class="cls-6" d="M29.56,12a1,1,0,0,0-1,1,5,5,0,0,1-6.72,4.71,1,1,0,0,0,.28-.7,1,1,0,0,0-1-1h-2a1,1,0,0,0-1,1v2a1,1,0,0,0,1,1,1,1,0,0,0,1-.9A7,7,0,0,0,30.56,13,1,1,0,0,0,29.56,12Z"/>
      </g>
    </g>
    <g id="ic_disconnect">
      <g id="disconnect_highlight">
        <path class="cls-5" d="M20.11,17.08a1,1,0,0,0,1.42,0L24,14.6l2.48,2.48a1,1,0,0,0,1.41,0,1,1,0,0,0,0-1.42l-2.47-2.47,2.47-2.48A1,1,0,1,0,26.48,9.3L24,11.78,21.53,9.3a1,1,0,0,0-1.42,0,1,1,0,0,0,0,1.41l2.48,2.48-2.48,2.47A1,1,0,0,0,20.11,17.08Z"/>
        <path class="cls-5" d="M36,21H12a2,2,0,0,0-2,2v9a2,2,0,0,0,2,2h2a6.29,6.29,0,0,0,1.54,1.71l.06.05c.19.14.38.26.58.38l.06,0a6.63,6.63,0,0,0,1.37.58l.19,0a3.35,3.35,0,0,0,.55.11l.21,0a5.73,5.73,0,0,0,1.51,0l.21,0a3.57,3.57,0,0,0,.55-.11l.19-.05a6.1,6.1,0,0,0,1.37-.57l.06,0c.2-.12.39-.24.58-.38l.06-.05A6.29,6.29,0,0,0,24.65,34H36a2,2,0,0,0,2-2V23A2,2,0,0,0,36,21ZM22.89,33a1.88,1.88,0,0,1-.16.23,4.16,4.16,0,0,1-.32.39l-.13.14a3.84,3.84,0,0,1-.54.44l-.12.09c-.2.12-.4.23-.61.33l-.05,0a4.91,4.91,0,0,1-.71.22l-.15,0a3.7,3.7,0,0,1-1.53,0l-.16,0a5.19,5.19,0,0,1-.7-.22l-.05,0a5.92,5.92,0,0,1-.61-.33l-.12-.09a3.34,3.34,0,0,1-.54-.44l-.13-.14a4.16,4.16,0,0,1-.32-.39,1.88,1.88,0,0,1-.16-.23,4.14,4.14,0,0,1-.67-2.26,4.23,4.23,0,0,1,8.45,0A4.17,4.17,0,0,1,22.89,33ZM36,32H25.44a7.12,7.12,0,0,0,.12-1.23,6.23,6.23,0,0,0-12.45,0A7.12,7.12,0,0,0,13.23,32H12V23H36Z"/>
        <rect id="frame-30" data-name="frame" class="cls-3" y="0.01" width="48" height="48"/>
      </g>
      <g id="disconnect_default">
        <path class="cls-8" d="M20.11,17.08a1,1,0,0,0,1.42,0L24,14.6l2.48,2.48a1,1,0,0,0,1.41,0,1,1,0,0,0,0-1.42l-2.47-2.47,2.47-2.48A1,1,0,1,0,26.48,9.3L24,11.78,21.53,9.3a1,1,0,0,0-1.42,0,1,1,0,0,0,0,1.41l2.48,2.48-2.48,2.47A1,1,0,0,0,20.11,17.08Z"/>
        <path class="cls-6" d="M36,21H12a2,2,0,0,0-2,2v9a2,2,0,0,0,2,2h2a6.29,6.29,0,0,0,1.54,1.71l.06.05c.19.14.38.26.58.38l.06,0a6.63,6.63,0,0,0,1.37.58l.19,0a3.35,3.35,0,0,0,.55.11l.21,0a5.73,5.73,0,0,0,1.51,0l.21,0a3.57,3.57,0,0,0,.55-.11l.19-.05a6.1,6.1,0,0,0,1.37-.57l.06,0c.2-.12.39-.24.58-.38l.06-.05A6.29,6.29,0,0,0,24.65,34H36a2,2,0,0,0,2-2V23A2,2,0,0,0,36,21ZM22.89,33a1.88,1.88,0,0,1-.16.23,4.16,4.16,0,0,1-.32.39l-.13.14a3.84,3.84,0,0,1-.54.44l-.12.09c-.2.12-.4.23-.61.33l-.05,0a4.91,4.91,0,0,1-.71.22l-.15,0a3.7,3.7,0,0,1-1.53,0l-.16,0a5.19,5.19,0,0,1-.7-.22l-.05,0a5.92,5.92,0,0,1-.61-.33l-.12-.09a3.34,3.34,0,0,1-.54-.44l-.13-.14a4.16,4.16,0,0,1-.32-.39,1.88,1.88,0,0,1-.16-.23,4.14,4.14,0,0,1-.67-2.26,4.23,4.23,0,0,1,8.45,0A4.17,4.17,0,0,1,22.89,33ZM36,32H25.44a7.12,7.12,0,0,0,.12-1.23,6.23,6.23,0,0,0-12.45,0A7.12,7.12,0,0,0,13.23,32H12V23H36Z"/>
        <rect id="frame-31" data-name="frame" class="cls-3" y="0.01" width="48" height="48"/>
      </g>
    </g>
    <g id="ic_UI_disable">
      <g id="disable_highlight">
        <path class="cls-5" d="M13.27,30.49l1.41-1.41a14.72,14.72,0,0,1-3.49-4.32,1.63,1.63,0,0,1,0-1.52A14.44,14.44,0,0,1,27.74,16l1.6-1.6a16.26,16.26,0,0,0-5.34-.9A16.51,16.51,0,0,0,9.42,22.3a3.65,3.65,0,0,0,0,3.4A16.56,16.56,0,0,0,13.27,30.49Z"/>
        <path class="cls-5" d="M38.58,22.3a16.49,16.49,0,0,0-5.46-6L36,13.4A1,1,0,0,0,34.6,12l-3.26,3.27h0l-1.49,1.5h0L28.18,18.4h0l-1.43,1.44h0l-6.91,6.91h0L18.4,28.18h0l-2.08,2.09h0l-1.44,1.44h0L12,34.6A1,1,0,0,0,12,36a1,1,0,0,0,.7.29A1,1,0,0,0,13.4,36l3.27-3.28a16.47,16.47,0,0,0,21.91-7A3.65,3.65,0,0,0,38.58,22.3ZM29,24a5,5,0,0,1-5,5,4.92,4.92,0,0,1-2.74-.83l6.9-6.9A4.92,4.92,0,0,1,29,24Zm7.82.76a14.48,14.48,0,0,1-18.64,6.48l1.66-1.65a7,7,0,0,0,9.76-9.77l2.09-2.08a14.46,14.46,0,0,1,5.13,5.5A1.63,1.63,0,0,1,36.81,24.76Z"/>
        <path class="cls-5" d="M24,19a5.05,5.05,0,0,1,.68.07l1.66-1.65A6.74,6.74,0,0,0,24,17a7,7,0,0,0-7,7,6.73,6.73,0,0,0,.41,2.34l1.65-1.66A4.91,4.91,0,0,1,24,19Z"/>
        <rect id="frame-32" data-name="frame" class="cls-3" y="0.01" width="48" height="48"/>
      </g>
      <g id="disable_default">
        <g id="disable_Path">
          <path class="cls-6" d="M13.27,30.49l1.41-1.41a14.72,14.72,0,0,1-3.49-4.32,1.63,1.63,0,0,1,0-1.52A14.44,14.44,0,0,1,27.74,16l1.6-1.6a16.26,16.26,0,0,0-5.34-.9A16.51,16.51,0,0,0,9.42,22.3a3.65,3.65,0,0,0,0,3.4A16.56,16.56,0,0,0,13.27,30.49Z"/>
          <path class="cls-6" d="M38.58,22.3a16.49,16.49,0,0,0-5.46-6L36,13.4A1,1,0,0,0,34.6,12l-3.26,3.27h0l-1.49,1.5h0L28.18,18.4h0l-1.43,1.44h0l-6.91,6.91h0L18.4,28.18h0l-2.08,2.09h0l-1.44,1.44h0L12,34.6A1,1,0,0,0,12,36a1,1,0,0,0,.7.29A1,1,0,0,0,13.4,36l3.27-3.28a16.47,16.47,0,0,0,21.91-7A3.65,3.65,0,0,0,38.58,22.3ZM29,24a5,5,0,0,1-5,5,4.92,4.92,0,0,1-2.74-.83l6.9-6.9A4.92,4.92,0,0,1,29,24Zm7.82.76a14.48,14.48,0,0,1-18.64,6.48l1.66-1.65a7,7,0,0,0,9.76-9.77l2.09-2.08a14.46,14.46,0,0,1,5.13,5.5A1.63,1.63,0,0,1,36.81,24.76Z"/>
          <path class="cls-6" d="M24,19a5.05,5.05,0,0,1,.68.07l1.66-1.65A6.74,6.74,0,0,0,24,17a7,7,0,0,0-7,7,6.73,6.73,0,0,0,.41,2.34l1.65-1.66A4.91,4.91,0,0,1,24,19Z"/>
        </g>
        <rect id="frame-33" data-name="frame" class="cls-3" y="0.01" width="48" height="48"/>
      </g>
    </g>
    <g id="ic_simulator">
      <g id="simulator_highlight">
        <rect id="frame-34" data-name="frame" class="cls-3" y="0.01" width="48" height="48"/>
        <path class="cls-5" d="M21,20.6,27.08,24,21,27.42V20.6M20.16,18A1.14,1.14,0,0,0,19,19.15v9.72A1.15,1.15,0,0,0,20.16,30a1.18,1.18,0,0,0,.57-.15L29.42,25a1.12,1.12,0,0,0,0-2l-8.69-4.86a1.08,1.08,0,0,0-.57-.15Z"/>
        <path class="cls-5" d="M37,11H11a2,2,0,0,0-2,2V34a2,2,0,0,0,2,2H37a2,2,0,0,0,2-2V13A2,2,0,0,0,37,11Zm0,23H11V15H37Z"/>
      </g>
      <g id="simulator_default">
        <rect id="frame-35" data-name="frame" class="cls-3" y="0.01" width="48" height="48"/>
        <path class="cls-6" d="M21,20.6,27.08,24,21,27.42V20.6M20.16,18A1.14,1.14,0,0,0,19,19.15v9.72A1.15,1.15,0,0,0,20.16,30a1.18,1.18,0,0,0,.57-.15L29.42,25a1.12,1.12,0,0,0,0-2l-8.69-4.86a1.08,1.08,0,0,0-.57-.15Z"/>
        <path class="cls-6" d="M37,11H11a2,2,0,0,0-2,2V34a2,2,0,0,0,2,2H37a2,2,0,0,0,2-2V13A2,2,0,0,0,37,11Zm0,23H11V15H37Z"/>
      </g>
    </g>
    <g id="ic_duplicate">
      <g id="duplicate_highlight">
        <path id="duplicate_path" class="cls-5" d="M35,17H31V13a2,2,0,0,0-2-2H13a2,2,0,0,0-2,2V29a2,2,0,0,0,2,2h4v4a2,2,0,0,0,2,2H35a2,2,0,0,0,2-2V19A2,2,0,0,0,35,17ZM13,29V13H29V29H13Zm22,6H19V31H29a2,2,0,0,0,2-2V19h4ZM25,20H22V17a1,1,0,0,0-2,0v3H17a1,1,0,0,0,0,2h3v3a1,1,0,1,0,2,0V22h3a1,1,0,0,0,0-2Z"/>
        <rect id="frame-36" data-name="frame" class="cls-3" y="0.01" width="48" height="48"/>
      </g>
      <g id="duplicate_default">
        <path class="cls-6" d="M35,17H31V13a2,2,0,0,0-2-2H13a2,2,0,0,0-2,2V29a2,2,0,0,0,2,2h4v4a2,2,0,0,0,2,2H35a2,2,0,0,0,2-2V19A2,2,0,0,0,35,17ZM13,29V13H29V29H13Zm22,6H19V31H29a2,2,0,0,0,2-2V19h4Z"/>
        <rect id="frame-37" data-name="frame" class="cls-3" y="0.01" width="48" height="48"/>
      </g>
    </g>
    <g id="ic_deactivate">
      <g id="deactivate_highlight">
        <path class="cls-5" d="M24,9A15,15,0,1,0,39,24,15,15,0,0,0,24,9Zm0,2a13,13,0,0,1,8.47,3.15L14.16,32.43A13,13,0,0,1,24,11Zm0,26a13,13,0,0,1-8.43-3.13l18.31-18.3A13,13,0,0,1,24,37Z"/>
        <rect id="frame-38" data-name="frame" class="cls-3" y="0.01" width="48" height="48"/>
      </g>
      <g id="deactivate_default">
        <path class="cls-6" d="M24,9A15,15,0,1,0,39,24,15,15,0,0,0,24,9Zm0,2a13,13,0,0,1,8.47,3.15L14.16,32.43A13,13,0,0,1,24,11Zm0,26a13,13,0,0,1-8.43-3.13l18.31-18.3A13,13,0,0,1,24,37Z"/>
        <rect id="frame-39" data-name="frame" class="cls-3" y="0.01" width="48" height="48"/>
      </g>
    </g>
    <g id="ic_delete">
      <g id="delete_default">
        <path id="trash_path" class="cls-6" d="M32.17,15H16a2,2,0,0,0-2,2.17L15.4,37.12a2,2,0,0,0,2,1.89H30.77a2,2,0,0,0,2-1.89l1.39-19.94a2.06,2.06,0,0,0-.54-1.54A2,2,0,0,0,32.17,15Zm0,2-1.4,20L17.39,37,16,17H32.17Z"/>
        <path id="clap_path" class="cls-6" d="M15,12H33a1,1,0,0,0,0-2H15a1,1,0,0,0,0,2Z"/>
        <rect id="frame-40" data-name="frame" class="cls-3" y="0.01" width="48" height="48"/>
      </g>
      <g id="delete_highlight">
        <path id="trash_path-2" data-name="trash_path" class="cls-5" d="M32.17,15H16a2,2,0,0,0-2,2.17L15.4,37.12a2,2,0,0,0,2,1.89H30.77a2,2,0,0,0,2-1.89l1.39-19.94a2.06,2.06,0,0,0-.54-1.54A2,2,0,0,0,32.17,15Zm0,2-1.4,20L17.39,37,16,17H32.17Z"/>
        <path id="clap_path-2" data-name="clap_path" class="cls-5" d="M32.73,11.81,15,9a1,1,0,0,1-.83-1.14A1,1,0,0,1,15.27,7L33.05,9.83a1,1,0,1,1-.32,2Z"/>
        <rect id="frame-41" data-name="frame" class="cls-3" y="0.01" width="48" height="48"/>
      </g>
    </g>
    <g id="ic_lockCode">
      <g id="locked_default">
        <rect id="frame-42" data-name="frame" class="cls-3" y="0.01" width="48" height="48"/>
        <path id="locked_default-2" data-name="locked_default" class="cls-6" d="M35,17H30.9v-2.1a6.9,6.9,0,0,0-13.8,0V17H13a1,1,0,0,0-1,1V36a1,1,0,0,0,1,1H35a1,1,0,0,0,1-1V18A1,1,0,0,0,35,17Zm-15.9-2.1a4.9,4.9,0,0,1,9.8,0V17H19.1ZM34,35H14V19H34Z"/>
      </g>
      <g id="locked_highlight">
        <rect id="frame-43" data-name="frame" class="cls-3" y="0.01" width="48" height="48"/>
        <path id="locked_default-3" data-name="locked_default" class="cls-5" d="M35,17H30.9v-2.1a6.9,6.9,0,0,0-13.8,0V17H13a1,1,0,0,0-1,1V36a1,1,0,0,0,1,1H35a1,1,0,0,0,1-1V18A1,1,0,0,0,35,17Zm-15.9-2.1a4.9,4.9,0,0,1,9.8,0V17H19.1ZM34,35H14V19H34Z"/>
      </g>
    </g>
    <g id="ic_unlockCode_copy" data-name="ic_unlockCode copy">
      <g id="unlocked_highlight">
        <rect id="frame-44" data-name="frame" class="cls-3" y="0.01" width="48" height="48"/>
        <path id="ic_unlock" class="cls-5" d="M34.94,17h-4.1V15.2a7.12,7.12,0,0,0-6-7.14,6.94,6.94,0,0,0-7.68,5.81,1,1,0,0,0,1,1.14h0a1,1,0,0,0,1-.85,4.94,4.94,0,0,1,5.92-4,5,5,0,0,1,3.82,5V17H12.94a1,1,0,0,0-1,1V36a1,1,0,0,0,1,1h22a1,1,0,0,0,1-1V18A1,1,0,0,0,34.94,17Zm-1,18h-20V19h20Z"/>
      </g>
      <g id="unlocked_default">
        <rect id="frame-45" data-name="frame" class="cls-3" y="0.01" width="48" height="48"/>
        <path id="ic_unlock-2" data-name="ic_unlock" class="cls-6" d="M34.94,17h-4.1V15.2a7.12,7.12,0,0,0-6-7.14,6.94,6.94,0,0,0-7.68,5.81,1,1,0,0,0,1,1.14h0a1,1,0,0,0,1-.85,4.94,4.94,0,0,1,5.92-4,5,5,0,0,1,3.82,5V17H12.94a1,1,0,0,0-1,1V36a1,1,0,0,0,1,1h22a1,1,0,0,0,1-1V18A1,1,0,0,0,34.94,17Zm-1,18h-20V19h20Z"/>
      </g>
    </g>
    <g id="ic_undo">
      <g id="undo_highlight">
        <path id="undo_arrow" class="cls-5" d="M24,22H13.41l5.37-5.37a1,1,0,0,0,0-1.41,1,1,0,0,0-1.42,0L10.29,22.3a1,1,0,0,0,0,1.41l7.07,7.08a1,1,0,0,0,1.42-1.42L13.41,24H24c8,0,12,3,12,9a1,1,0,0,0,2,0C38,28,35.57,22,24,22Z"/>
        <rect id="frame-46" data-name="frame" class="cls-3" y="0.01" width="48" height="48"/>
      </g>
      <g id="undo_default">
        <path id="undo_arrow-2" data-name="undo_arrow" class="cls-6" d="M24,22H13.41l5.37-5.37a1,1,0,0,0,0-1.41,1,1,0,0,0-1.42,0L10.29,22.3a1,1,0,0,0,0,1.41l7.07,7.08a1,1,0,0,0,1.42-1.42L13.41,24H24c8,0,12,3,12,9a1,1,0,0,0,2,0C38,28,35.57,22,24,22Z"/>
        <rect id="frame-47" data-name="frame" class="cls-3" y="0.01" width="48" height="48"/>
      </g>
    </g>
    <g id="ic_redo">
      <g id="redo_highlight">
        <path id="arrow" class="cls-5" d="M24,22H34.59l-5.37-5.37a1,1,0,0,1,0-1.41,1,1,0,0,1,1.42,0l7.07,7.07a1,1,0,0,1,0,1.41l-7.07,7.08a1,1,0,0,1-1.42-1.42L34.59,24H24c-8,0-12,3-12,9a1,1,0,0,1-2,0C10,28,12.43,22,24,22Z"/>
        <rect id="frame-48" data-name="frame" class="cls-3" y="0.01" width="48" height="48"/>
      </g>
      <g id="redo_default">
        <path id="arrow-2" data-name="arrow" class="cls-6" d="M24,22H34.59l-5.37-5.37a1,1,0,0,1,0-1.41,1,1,0,0,1,1.42,0l7.07,7.07a1,1,0,0,1,0,1.41l-7.07,7.08a1,1,0,0,1-1.42-1.42L34.59,24H24c-8,0-12,3-12,9a1,1,0,0,1-2,0C10,28,12.43,22,24,22Z"/>
        <rect id="frame-49" data-name="frame" class="cls-3" y="0.01" width="48" height="48"/>
      </g>
    </g>
    <g id="Warning">
      <g>
        <path class="cls-16" d="M24,13.12,35.6,34H12.4L24,13.12m0-3.06a1,1,0,0,0-.87.51l-13.31,24A1,1,0,0,0,10.7,36H37.3a1,1,0,0,0,.88-1.49l-13.3-24a1,1,0,0,0-.88-.51Z"/>
        <circle class="cls-16" cx="24" cy="30.99" r="1"/>
        <rect class="cls-16" x="22.99" y="18.03" width="2" height="10" rx="1"/>
        <rect id="frame-50" data-name="frame" class="cls-3" y="0.01" width="48" height="48"/>
      </g>
    </g>
    <g id="Error">
      <g>
        <circle class="cls-17" cx="24" cy="30.44" r="1"/>
        <rect class="cls-17" x="22.99" y="17.48" width="2" height="10" rx="1"/>
        <path class="cls-17" d="M24,12A12,12,0,1,1,12,24,12,12,0,0,1,24,12m0-2A14,14,0,1,0,38,24,14,14,0,0,0,24,10Z"/>
        <rect id="frame-51" data-name="frame" class="cls-3" y="0.01" width="48" height="48"/>
      </g>
    </g>
    <g id="valid">
      <path id="ValidPath" class="cls-5" d="M19.93,32.07a1,1,0,0,1-.7-.3l-6-6a1,1,0,1,1,1.41-1.41l5.29,5.29L33.36,16.23a1,1,0,0,1,1.41,1.41L20.64,31.77A1,1,0,0,1,19.93,32.07Z"/>
    </g>
    <g id="ic_then">
      <path id="Arrow-3" data-name="Arrow" class="cls-6" d="M25.12,18.28a.68.68,0,0,0,0,.95l3.58,3.58H17a.67.67,0,0,0,0,1.34H28.7l-3.58,3.58a.68.68,0,0,0,0,.95.66.66,0,0,0,.94,0L30.79,24a.68.68,0,0,0,0-.94l-4.73-4.73A.66.66,0,0,0,25.12,18.28Z"/>
    </g>
  </g>
</svg>
</script>

<!-- appearance of the blocks -->
<script type="image/svg+xml" id="Blocks.svg">
<svg xmlns="http://www.w3.org/2000/svg" xmlns:xlink="http://www.w3.org/1999/xlink" viewBox="0 0 96.02 96.21">
  <defs>
    <style>
      .cls-1 {
        fill: #ffa799;
      }

      .cls-2 {
        fill: #80b6ff;
      }

      .cls-3 {
        fill: #fbebe7;
      }

      .cls-4 {
        fill: #ffc5bc;
      }

      .cls-5 {
        fill: #e5f0ff;
      }

      .cls-6 {
        fill: #93c1ff;
      }

      .cls-10, .cls-19, .cls-23, .cls-24, .cls-26, .cls-30, .cls-33, .cls-37, .cls-40, .cls-41, .cls-57, .cls-61, .cls-62, .cls-64, .cls-66, .cls-7, .cls-71 {
        fill: none;
      }

      .cls-7 {
        stroke: #ffc0ac;
      }

      .cls-14, .cls-15, .cls-18, .cls-19, .cls-23, .cls-30, .cls-35, .cls-37, .cls-40, .cls-41, .cls-52, .cls-53, .cls-61, .cls-7 {
        stroke-miterlimit: 10;
      }

      .cls-10, .cls-14, .cls-15, .cls-18, .cls-19, .cls-20, .cls-21, .cls-23, .cls-24, .cls-28, .cls-29, .cls-30, .cls-33, .cls-34, .cls-35, .cls-37, .cls-38, .cls-40, .cls-41, .cls-52, .cls-53, .cls-57, .cls-61, .cls-62, .cls-63, .cls-64, .cls-65, .cls-66, .cls-67, .cls-7, .cls-71, .cls-72, .cls-73, .cls-8 {
        stroke-width: 2px;
      }

      .cls-29, .cls-34, .cls-8, .cls-9 {
        fill: #90a4ae;
      }

      .cls-10, .cls-8 {
        stroke: #607d8b;
      }

      .cls-10, .cls-19, .cls-23, .cls-24, .cls-33, .cls-34, .cls-35, .cls-37, .cls-40, .cls-61, .cls-62, .cls-64, .cls-66, .cls-8 {
        stroke-linecap: round;
      }

      .cls-10, .cls-20, .cls-21, .cls-24, .cls-28, .cls-29, .cls-33, .cls-34, .cls-38, .cls-39, .cls-57, .cls-62, .cls-63, .cls-64, .cls-65, .cls-66, .cls-67, .cls-71, .cls-72, .cls-73, .cls-8 {
        stroke-linejoin: round;
      }

      .cls-11 {
        fill: #ff6738;
      }

      .cls-12 {
        fill: #ffc0ac;
      }

      .cls-13 {
        fill: #fbe9e7;
      }

      .cls-14, .cls-16, .cls-35 {
        fill: #eceff1;
      }

      .cls-14, .cls-15, .cls-18, .cls-20, .cls-21, .cls-23, .cls-24, .cls-28, .cls-30, .cls-35, .cls-38, .cls-52, .cls-53, .cls-63, .cls-65, .cls-67, .cls-71, .cls-72, .cls-73 {
        stroke: #263238;
      }

      .cls-15, .cls-38, .cls-39, .cls-51 {
        fill: #fff;
      }

      .cls-17 {
        fill: #263238;
      }

      .cls-18, .cls-28, .cls-58 {
        fill: #1de9b6;
      }

      .cls-19 {
        stroke: #ff6738;
      }

      .cls-20, .cls-22 {
        fill: #ffab91;
      }

      .cls-21 {
        fill: #ffccbc;
      }

      .cls-25 {
        fill: #405359;
      }

      .cls-27 {
        fill: #b0bec5;
      }

      .cls-29, .cls-33, .cls-34 {
        stroke: #5a7280;
      }

      .cls-31, .cls-32, .cls-50, .cls-67 {
        fill: #ff3d00;
      }

      .cls-31 {
        opacity: 0.4;
      }

      .cls-32 {
        opacity: 0.2;
      }

      .cls-35 {
        opacity: 0.5;
      }

      .cls-36, .cls-52 {
        fill: #cfd8dc;
      }

      .cls-37, .cls-66 {
        stroke: #ff3d00;
      }

      .cls-39 {
        stroke: #a7a8ab;
      }

      .cls-40 {
        stroke: #b0bec5;
        stroke-dasharray: 2 4;
      }

      .cls-41 {
        stroke: #37474f;
      }

      .cls-42 {
        fill: url(#radial-gradient);
      }

      .cls-43 {
        fill: url(#radial-gradient-2);
      }

      .cls-44 {
        fill: #00ff50;
      }

      .cls-45 {
        fill: #1919ff;
      }

      .cls-46 {
        fill: red;
      }

      .cls-47 {
        fill: #00e5ff;
      }

      .cls-48 {
        fill: #ffea00;
      }

      .cls-49 {
        fill: #ff00fb;
      }

      .cls-53 {
        fill: #e7ebed;
      }

      .cls-54 {
        fill: url(#radial-gradient-3);
      }

      .cls-55 {
        fill: #00eaff;
      }

      .cls-56 {
        fill: url(#radial-gradient-4);
      }

      .cls-57, .cls-61 {
        stroke: #405359;
      }

      .cls-59 {
        fill: url(#radial-gradient-5);
      }

      .cls-60 {
        fill: url(#radial-gradient-6);
      }

      .cls-62 {
        stroke: blue;
      }

      .cls-63 {
        fill: blue;
      }

      .cls-64 {
        stroke: #00e676;
      }

      .cls-65 {
        fill: #00e676;
      }

      .cls-68 {
        fill: url(#radial-gradient-7);
      }

      .cls-69 {
        fill: url(#radial-gradient-8);
      }

      .cls-70 {
        fill: #448aff;
      }

      .cls-73 {
        fill: #84edcf;
      }
    </style>
    <radialGradient id="radial-gradient" cx="70.14" cy="37.41" r="2" gradientTransform="matrix(0.98, 0.21, -0.21, 0.98, 5.01, -11.68)" gradientUnits="userSpaceOnUse">
      <stop offset="0.27" stop-color="#ff3d00"/>
      <stop offset="1" stop-color="#ff3d00" stop-opacity="0"/>
    </radialGradient>
    <radialGradient id="radial-gradient-2" cx="26.32" cy="41.77" r="2" gradientTransform="matrix(0.98, -0.21, 0.21, 0.98, -4.25, 4.12)" xlink:href="#radial-gradient"/>
    <radialGradient id="radial-gradient-3" cx="161.94" cy="128.89" r="49.88" gradientTransform="translate(-140.67 -196.55) scale(1.17 2)" gradientUnits="userSpaceOnUse">
      <stop offset="0" stop-color="#cfd8dc"/>
      <stop offset="0.1" stop-color="#cfd8dc" stop-opacity="0.97"/>
      <stop offset="0.24" stop-color="#cfd8dc" stop-opacity="0.88"/>
      <stop offset="0.4" stop-color="#cfd8dc" stop-opacity="0.74"/>
      <stop offset="0.59" stop-color="#cfd8dc" stop-opacity="0.55"/>
      <stop offset="0.79" stop-color="#cfd8dc" stop-opacity="0.3"/>
      <stop offset="1" stop-color="#cfd8dc" stop-opacity="0"/>
    </radialGradient>
    <radialGradient id="radial-gradient-4" cx="161.94" cy="113.23" r="49.88" gradientTransform="translate(-140.78 -229.03) scale(1.17 2.3)" xlink:href="#radial-gradient-3"/>
    <radialGradient id="radial-gradient-5" cx="48.02" cy="30.06" r="28" gradientTransform="matrix(1, 0, 0, 1, 0, 0)" xlink:href="#radial-gradient-3"/>
    <radialGradient id="radial-gradient-6" cx="48.02" cy="65.16" r="34.09" gradientTransform="translate(-6.36 -11.12) scale(1.13 1.18)" xlink:href="#radial-gradient-3"/>
    <radialGradient id="radial-gradient-7" cx="48.02" cy="65.97" r="28" gradientTransform="matrix(1, 0, 0, 1, 0, 0)" xlink:href="#radial-gradient-3"/>
    <radialGradient id="radial-gradient-8" cx="48.02" cy="29.22" r="34.09" gradientTransform="translate(-6.36 -15.21) scale(1.13 1.36)" xlink:href="#radial-gradient-3"/>
  </defs>
  <title>blocksAsset 508</title>
  <g id="Layer_2" data-name="Layer 2">
    <g id="Ev_Empty">
      <g id="Event_empty">
        <path class="cls-1" d="M86.13,96a1,1,0,0,1,0-2H92a1,1,0,0,1,1,1,1,1,0,0,1-1,1V95l0,1Zm-9.82,0H70.42a1,1,0,0,1,0-2h5.89a1,1,0,0,1,0,2ZM60.6,96H54.71a1,1,0,1,1,0-2H60.6a1,1,0,1,1,0,2ZM44.89,96H39a1,1,0,1,1,0-2h5.9a1,1,0,0,1,0,2ZM29.17,96H23.28a1,1,0,0,1,0-2h5.89a1,1,0,0,1,0,2ZM13.46,96H7.57a1,1,0,0,1,0-2h5.89a1,1,0,0,1,0,2ZM1,93a1,1,0,0,1-1-1V86.13a1,1,0,0,1,2,0V92A1,1,0,0,1,1,93Zm94-3.59a1,1,0,0,1-1-1V82.54a1,1,0,0,1,2,0v5.89A1,1,0,0,1,95,89.43ZM1,77.31a1,1,0,0,1-1-1V70.42a1,1,0,0,1,2,0v5.89A1,1,0,0,1,1,77.31Zm94-3.59a1,1,0,0,1-1-1V66.83a1,1,0,0,1,2,0v5.89A1,1,0,0,1,95,73.72ZM1,61.6a1,1,0,0,1-1-1V54.71a1,1,0,0,1,2,0V60.6A1,1,0,0,1,1,61.6ZM95,58a1,1,0,0,1-1-1V51.12a1,1,0,1,1,2,0V57A1,1,0,0,1,95,58ZM1,45.89a1,1,0,0,1-1-1V39a1,1,0,0,1,1-1,1,1,0,0,1,1,1v5.89A1,1,0,0,1,1,45.89Zm94-3.6a1,1,0,0,1-1-1V35.4a1,1,0,1,1,2,0v5.89A1,1,0,0,1,95,42.29ZM1,30.18a1,1,0,0,1-1-1v-5.9a1,1,0,0,1,2,0v5.9A1,1,0,0,1,1,30.18Zm94-3.6a1,1,0,0,1-1-1V19.69a1,1,0,1,1,2,0v5.89A1,1,0,0,1,95,26.58ZM1,14.46a1,1,0,0,1-1-1V7.57a1,1,0,0,1,2,0v5.89A1,1,0,0,1,1,14.46Zm94-3.59a1,1,0,0,1-1-1V4a1,1,0,0,1,1-1,1,1,0,0,1,1,1h0V9.87A1,1,0,0,1,95,10.87ZM88.45,2H82.56a1,1,0,0,1,0-2h5.89a1,1,0,0,1,1,1A1,1,0,0,1,88.45,2ZM72.74,2H66.85a1,1,0,0,1,0-2h5.89a1,1,0,1,1,0,2ZM57,2H51.14a1,1,0,0,1-1-1,1,1,0,0,1,1-1H57a1,1,0,1,1,0,2ZM41.32,2h-5.9a1,1,0,0,1,0-2h5.9a1,1,0,1,1,0,2ZM25.6,2H19.71a1,1,0,0,1,0-2H25.6a1,1,0,0,1,1,1A1,1,0,0,1,25.6,2ZM9.89,2H4A1,1,0,0,1,3,1,1,1,0,0,1,4,0H9.89a1,1,0,0,1,0,2Z"/>
      </g>
      <path id="AddEvent" class="cls-1" d="M56.77,46.76h-7.5v-7.5a1.25,1.25,0,0,0-2.5,0v7.5h-7.5a1.25,1.25,0,0,0,0,2.5h7.5v7.5a1.25,1.25,0,0,0,2.5,0v-7.5h7.5a1.25,1.25,0,0,0,0-2.5Z"/>
    </g>
    <g id="Ac_Empty">
      <g id="Action_empty">
        <path class="cls-2" d="M86.11,96a1,1,0,0,1,0-2H92a1,1,0,0,1,1,1,1,1,0,0,1-1,1V95l0,1Zm-9.82,0H70.4a1,1,0,0,1,0-2h5.89a1,1,0,0,1,0,2ZM60.58,96h-5.9a1,1,0,1,1,0-2h5.9a1,1,0,0,1,0,2ZM44.86,96H39a1,1,0,0,1,0-2h5.89a1,1,0,0,1,0,2ZM29.15,96H23.26a1,1,0,0,1,0-2h5.89a1,1,0,0,1,0,2ZM13.44,96H7.55a1,1,0,1,1,0-2h5.89a1,1,0,0,1,0,2ZM1,93a1,1,0,0,1-1-1V86.13a1,1,0,0,1,2,0V92A1,1,0,0,1,1,93Zm94-3.59a1,1,0,0,1-1-1V82.54a1,1,0,0,1,2,0v5.89A1,1,0,0,1,95,89.43ZM1,77.31a1,1,0,0,1-1-1V70.42a1,1,0,0,1,2,0v5.89A1,1,0,0,1,1,77.31Zm94-3.59a1,1,0,0,1-1-1V66.83a1,1,0,1,1,2,0v5.89A1,1,0,0,1,95,73.72ZM1,61.6a1,1,0,0,1-1-1V54.71a1,1,0,0,1,2,0V60.6A1,1,0,0,1,1,61.6ZM95,58a1,1,0,0,1-1-1V51.12a1,1,0,0,1,2,0V57A1,1,0,0,1,95,58ZM1,45.89a1,1,0,0,1-1-1V39a1,1,0,0,1,2,0v5.89A1,1,0,0,1,1,45.89Zm94-3.6a1,1,0,0,1-1-1V35.4a1,1,0,0,1,2,0v5.89A1,1,0,0,1,95,42.29ZM1,30.18a1,1,0,0,1-1-1v-5.9a1,1,0,0,1,2,0v5.9A1,1,0,0,1,1,30.18Zm94-3.6a1,1,0,0,1-1-1V19.69a1,1,0,1,1,2,0v5.89A1,1,0,0,1,95,26.58ZM1,14.46a1,1,0,0,1-1-1V7.57a1,1,0,0,1,2,0v5.89A1,1,0,0,1,1,14.46Zm94-3.59a1,1,0,0,1-1-1V4a1,1,0,0,1,1-1,1,1,0,0,1,1,1h0V9.87A1,1,0,0,1,95,10.87ZM88.43,2H82.54a1,1,0,0,1,0-2h5.89a1,1,0,0,1,0,2ZM72.72,2H66.83a1,1,0,0,1-1-1,1,1,0,0,1,1-1h5.89a1,1,0,0,1,0,2ZM57,2h-5.9a1,1,0,0,1,0-2H57a1,1,0,1,1,0,2ZM41.29,2H35.4a1,1,0,0,1,0-2h5.89a1,1,0,0,1,1,1A1,1,0,0,1,41.29,2ZM25.58,2H19.69a1,1,0,0,1,0-2h5.89a1,1,0,1,1,0,2ZM9.87,2H4A1,1,0,0,1,3,1,1,1,0,0,1,4,0H9.87a1,1,0,1,1,0,2Z"/>
      </g>
      <path id="AddAction" class="cls-2" d="M56.77,46.76h-7.5v-7.5a1.25,1.25,0,0,0-2.5,0v7.5h-7.5a1.25,1.25,0,0,0,0,2.5h7.5v7.5a1.25,1.25,0,0,0,2.5,0v-7.5h7.5a1.25,1.25,0,0,0,0-2.5Z"/>
    </g>
    <g id="Event_bg">
      <g id="Events_bg">
        <rect class="cls-3" x="0.51" y="0.5" width="95" height="95" rx="3.5"/>
        <path class="cls-4" d="M92,1a3,3,0,0,1,3,3V92a3,3,0,0,1-3,3H4a3,3,0,0,1-3-3V4A3,3,0,0,1,4,1H92m0-1H4A4,4,0,0,0,0,4V92a4,4,0,0,0,4,4H92a4,4,0,0,0,4-4V4a4,4,0,0,0-4-4Z"/>
      </g>
    </g>
    <g id="Act_bg">
      <g id="Actions_bg">
        <rect class="cls-5" x="0.52" y="0.51" width="95" height="95" rx="3.5"/>
        <path class="cls-6" d="M92,1a3,3,0,0,1,3,3V92a3,3,0,0,1-3,3H4a3,3,0,0,1-3-3V4A3,3,0,0,1,4,1H92m0-1H4A4,4,0,0,0,0,4V92a4,4,0,0,0,4,4H92a4,4,0,0,0,4-4V4a4,4,0,0,0-4-4Z"/>
      </g>
    </g>
    <g id="Ev_Buttons">
      <path id="Bg_Thymio" class="cls-7" d="M48.1,6.76A56.83,56.83,0,0,0,7.88,23.28a4.15,4.15,0,0,0-1.19,2.93L6.63,86.05a3.44,3.44,0,0,0,3.44,3.45L86,89.58a3.45,3.45,0,0,0,3.45-3.45l.06-59.83a4.1,4.1,0,0,0-1.19-2.93A56.76,56.76,0,0,0,48.1,6.76Z"/>
      <g id="ButtonsOff">
        <circle id="Btn2_Center" class="cls-8" cx="48.05" cy="48.16" r="8.75"/>
        <g id="Btn2_Forward">
          <path class="cls-9" d="M40.26,31.35c-.55,0-.78-.39-.5-.87L47.5,17.07a.53.53,0,0,1,1,0l7.74,13.41c.28.48,0,.87-.5.87Z"/>
          <path class="cls-10" d="M40.26,31.35c-.55,0-.78-.39-.5-.87L47.5,17.07a.53.53,0,0,1,1,0l7.74,13.41c.28.48,0,.87-.5.87Z"/>
        </g>
        <g id="Btn2_Backward">
          <path class="cls-9" d="M40.26,65c-.55,0-.78.4-.5.88L47.5,79.25a.53.53,0,0,0,1,0l7.74-13.41c.28-.48,0-.88-.5-.88Z"/>
          <path class="cls-10" d="M40.26,65c-.55,0-.78.4-.5.88L47.5,79.25a.53.53,0,0,0,1,0l7.74-13.41c.28-.48,0-.88-.5-.88Z"/>
        </g>
        <g id="Btn2_Right">
          <path class="cls-9" d="M65,40.52c0-.55.39-.78.87-.5L79,47.61a.53.53,0,0,1,0,1L65.86,56.21c-.48.27-.87,0-.87-.51Z"/>
          <path class="cls-10" d="M65,40.52c0-.55.39-.78.87-.5L79,47.61a.53.53,0,0,1,0,1L65.86,56.21c-.48.27-.87,0-.87-.51Z"/>
        </g>
        <g id="Btn2_Left">
          <path class="cls-9" d="M31.11,40.52c0-.55-.39-.78-.87-.5L17.1,47.61a.53.53,0,0,0,0,1l13.14,7.59c.48.27.87,0,.87-.51Z"/>
          <path class="cls-10" d="M31.11,40.52c0-.55-.39-.78-.87-.5L17.1,47.61a.53.53,0,0,0,0,1l13.14,7.59c.48.27.87,0,.87-.51Z"/>
        </g>
      </g>
    </g>
    <g id="Ev_Remote1">
      <g id="RemoteSignal">
        <path class="cls-11" d="M51.68,12.06a1,1,0,0,1-.71-.29,4.16,4.16,0,0,0-5.89,0,1,1,0,0,1-1.42,0,1,1,0,0,1,0-1.41,6.16,6.16,0,0,1,8.72,0,1,1,0,0,1,0,1.41A1,1,0,0,1,51.68,12.06Z"/>
        <path class="cls-11" d="M54,9.72a1,1,0,0,1-.7-.3,7.5,7.5,0,0,0-10.59,0A1,1,0,0,1,41.32,8,9.48,9.48,0,0,1,54.73,8a1,1,0,0,1,0,1.41A1,1,0,0,1,54,9.72Z"/>
      </g>
      <g id="Remote1_buttons">
        <path id="Btn2_Remote1_85" class="cls-8" d="M30,51.72a17.87,17.87,0,0,1,3-9.9,2,2,0,0,0-.24-2.53l-7.17-7.17a2,2,0,0,0-3,.19,32,32,0,0,0,0,38.83,2,2,0,0,0,3,.18l7.17-7.17A2,2,0,0,0,33,61.63,17.93,17.93,0,0,1,30,51.72Z"/>
        <path id="Btn2_Remote1_81" class="cls-8" d="M48,69.72a17.87,17.87,0,0,1-9.9-3,2,2,0,0,0-2.53.24l-7.17,7.17a2,2,0,0,0,.19,3,32,32,0,0,0,38.83,0,2,2,0,0,0,.18-3L60.46,67a2,2,0,0,0-2.53-.24A17.9,17.9,0,0,1,48,69.72Z"/>
        <path id="Btn2_Remote1_86" class="cls-8" d="M66,51.72a17.93,17.93,0,0,1-3,9.91,2,2,0,0,0,.24,2.52l7.17,7.17a2,2,0,0,0,3-.18,32,32,0,0,0,0-38.83,2,2,0,0,0-3-.19l-7.17,7.17A2,2,0,0,0,63,41.82,17.87,17.87,0,0,1,66,51.72Z"/>
        <path id="Btn2_Remote1_80" class="cls-8" d="M48,33.72a17.9,17.9,0,0,1,9.91,3,2,2,0,0,0,2.53-.24l7.16-7.17a2,2,0,0,0-.18-3,32,32,0,0,0-38.83,0,2,2,0,0,0-.19,3l7.17,7.17a2,2,0,0,0,2.53.24A17.87,17.87,0,0,1,48,33.72Z"/>
        <circle id="Btn2_Remote1_87" class="cls-8" cx="48.02" cy="51.72" r="12"/>
      </g>
    </g>
    <g id="Ev_Remote2">
      <g id="Remote2_Buttons">
        <rect id="Btn2_Remote2_0" class="cls-8" x="40.02" y="71.93" width="16" height="12"/>
        <path id="Btn2_Remote2_17" class="cls-8" d="M22,71.93H32a0,0,0,0,1,0,0v12a0,0,0,0,1,0,0H22a6,6,0,0,1-6-6v0A6,6,0,0,1,22,71.93Z"/>
        <path id="Btn2_Remote2_16" class="cls-8" d="M64,71.93H74a6,6,0,0,1,6,6v0a6,6,0,0,1-6,6H64a0,0,0,0,1,0,0v-12A0,0,0,0,1,64,71.93Z"/>
        <path id="Btn2_Remote2_9" class="cls-8" d="M64,53.93H74a6,6,0,0,1,6,6v0a6,6,0,0,1-6,6H64a0,0,0,0,1,0,0v-12A0,0,0,0,1,64,53.93Z"/>
        <rect id="Btn2_Remote2_8" class="cls-8" x="40.02" y="53.93" width="16" height="12"/>
        <path id="Btn2_Remote2_7" class="cls-8" d="M22,53.93H32a0,0,0,0,1,0,0v12a0,0,0,0,1,0,0H22a6,6,0,0,1-6-6v0a6,6,0,0,1,6-6Z"/>
        <path id="Btn2_Remote2_6" class="cls-8" d="M64,35.93H74a6,6,0,0,1,6,6v0a6,6,0,0,1-6,6H64a0,0,0,0,1,0,0v-12A0,0,0,0,1,64,35.93Z"/>
        <rect id="Btn2_Remote2_5" class="cls-8" x="40.02" y="35.93" width="16" height="12"/>
        <path id="Btn2_Remote2_4" class="cls-8" d="M22,35.93H32a0,0,0,0,1,0,0v12a0,0,0,0,1,0,0H22a6,6,0,0,1-6-6v0a6,6,0,0,1,6-6Z"/>
        <path id="Btn2_Remote2_3" class="cls-8" d="M64,17.93H74a6,6,0,0,1,6,6v0a6,6,0,0,1-6,6H64a0,0,0,0,1,0,0v-12A0,0,0,0,1,64,17.93Z"/>
        <rect id="Btn2_Remote2_2" class="cls-8" x="40.02" y="17.93" width="16" height="12"/>
        <path id="Btn2_Remote2_1" class="cls-8" d="M22,17.93H32a0,0,0,0,1,0,0v12a0,0,0,0,1,0,0H22a6,6,0,0,1-6-6v0A6,6,0,0,1,22,17.93Z"/>
      </g>
      <g id="RemoteSignal-2" data-name="RemoteSignal">
        <path class="cls-11" d="M51.68,12.27A1,1,0,0,1,51,12a4.16,4.16,0,0,0-5.89,0,1,1,0,0,1-1.42,0,1,1,0,0,1,0-1.41,6.16,6.16,0,0,1,8.72,0,1,1,0,0,1,0,1.41A1,1,0,0,1,51.68,12.27Z"/>
        <path class="cls-11" d="M54,9.92a1,1,0,0,1-.7-.29,7.47,7.47,0,0,0-10.59,0,1,1,0,0,1-1.41,0,1,1,0,0,1,0-1.42,9.48,9.48,0,0,1,13.41,0,1,1,0,0,1,0,1.42A1,1,0,0,1,54,9.92Z"/>
      </g>
    </g>
    <g id="CircleLeds">
      <path id="Bg_Thymio-2" data-name="Bg_Thymio" class="cls-12" d="M48.06,4.19A60.1,60.1,0,0,0,5.52,21.67a4.38,4.38,0,0,0-1.27,3.1l-.06,63.3a3.66,3.66,0,0,0,3.64,3.66l80.28.08a3.66,3.66,0,0,0,3.66-3.65l.06-63.3a4.37,4.37,0,0,0-1.26-3.1A60.1,60.1,0,0,0,48.06,4.19Z"/>
      <g id="StatesOff">
        <path id="Btn2_State0" class="cls-8" d="M38.66,16.64a2.66,2.66,0,0,1-2.54-1.85,2.63,2.63,0,0,1,.18-2.11A2.74,2.74,0,0,1,38,11.34a38.21,38.21,0,0,1,20.06,0,2.74,2.74,0,0,1,1.68,1.34,2.63,2.63,0,0,1,.18,2.11,2.67,2.67,0,0,1-2.55,1.85,2.8,2.8,0,0,1-.7-.09,32.76,32.76,0,0,0-17.28,0A2.82,2.82,0,0,1,38.66,16.64Z"/>
        <path id="Btn2_State1" class="cls-8" d="M78.68,33.22a2.7,2.7,0,0,1-2.33-1.35A32.8,32.8,0,0,0,64.13,19.65a2.69,2.69,0,0,1,1.36-5,2.81,2.81,0,0,1,1.35.36A38.26,38.26,0,0,1,81,29.17a2.73,2.73,0,0,1,.25,2.13,2.69,2.69,0,0,1-1.36,1.63A2.74,2.74,0,0,1,78.68,33.22Z"/>
        <path id="Btn2_State2" class="cls-8" d="M82.05,60a2.72,2.72,0,0,1-.84-.13,2.68,2.68,0,0,1-1.75-3.26,32.72,32.72,0,0,0,0-17.27,2.68,2.68,0,0,1,1.75-3.26A2.72,2.72,0,0,1,84.66,38a38,38,0,0,1,0,20.07A2.71,2.71,0,0,1,82.05,60Z"/>
        <path id="Btn2_State3" class="cls-8" d="M65.49,81.36a2.69,2.69,0,0,1-1.36-5A32.8,32.8,0,0,0,76.35,64.12a2.7,2.7,0,0,1,2.33-1.35,2.7,2.7,0,0,1,2.33,4A38.26,38.26,0,0,1,66.84,81,2.81,2.81,0,0,1,65.49,81.36Z"/>
        <path id="Btn2_State4" class="cls-8" d="M48,86a38.19,38.19,0,0,1-10-1.35,2.72,2.72,0,0,1-1.68-1.34,2.63,2.63,0,0,1-.18-2.11,2.66,2.66,0,0,1,2.54-1.85,2.82,2.82,0,0,1,.71.09,32.76,32.76,0,0,0,17.28,0,2.82,2.82,0,0,1,.71-.09A2.66,2.66,0,0,1,59.9,81.2a2.63,2.63,0,0,1-.18,2.11A2.72,2.72,0,0,1,58,84.65,38.19,38.19,0,0,1,48,86Z"/>
        <path id="Btn2_State5" class="cls-8" d="M30.53,81.36A2.78,2.78,0,0,1,29.18,81,38.26,38.26,0,0,1,15,66.82a2.73,2.73,0,0,1-.25-2.13,2.69,2.69,0,0,1,1.36-1.63,2.74,2.74,0,0,1,1.22-.29,2.7,2.7,0,0,1,2.33,1.35A32.8,32.8,0,0,0,31.89,76.34a2.69,2.69,0,0,1-1.36,5Z"/>
        <path id="Btn2_State6" class="cls-8" d="M14,60a2.71,2.71,0,0,1-2.61-2,38,38,0,0,1,0-20.07,2.69,2.69,0,1,1,5.2,1.4,32.72,32.72,0,0,0,0,17.27,2.68,2.68,0,0,1-1.75,3.26A2.72,2.72,0,0,1,14,60Z"/>
        <path id="Btn2_State7" class="cls-8" d="M17.34,33.22a2.74,2.74,0,0,1-1.22-.29,2.69,2.69,0,0,1-1.36-1.63A2.73,2.73,0,0,1,15,29.17,38.26,38.26,0,0,1,29.18,15a2.78,2.78,0,0,1,1.35-.36,2.69,2.69,0,0,1,1.36,5A32.87,32.87,0,0,0,19.67,31.87,2.7,2.7,0,0,1,17.34,33.22Z"/>
      </g>
      <g>
        <g id="center">
          <circle class="cls-13" cx="48.01" cy="48" r="8.34"/>
        </g>
        <g id="up">
          <path class="cls-13" d="M40.67,32.49c-.55,0-.78-.39-.5-.87l7.26-12.74c.28-.49.73-.49,1,0l7.4,12.66c.28.48.06.88-.5.88Z"/>
        </g>
        <g id="down">
          <path class="cls-13" d="M40.67,63.51c-.55,0-.78.39-.5.87l7.26,12.74c.28.49.73.49,1,0l7.4-12.66c.28-.48.06-.88-.5-.88Z"/>
        </g>
        <g id="right">
          <path class="cls-13" d="M63.52,40.67c0-.56.39-.79.87-.51l12.74,7.26c.49.28.49.73,0,1l-12.67,7.4c-.47.28-.87.06-.87-.5Z"/>
        </g>
        <g id="left">
          <path class="cls-13" d="M32.5,40.67c0-.56-.39-.79-.87-.51L18.89,47.42c-.49.28-.49.73,0,1l12.66,7.4c.48.28.88.06.88-.5Z"/>
        </g>
      </g>
    </g>
    <g id="Ev_Start">
      <g id="Bg_Th_Profile-2" data-name="Bg_Th_Profile">
        <path class="cls-14" d="M64.67,79.91c.56.68.6,2.72,1.56,3.72a3.22,3.22,0,0,0,2.41.85,3.32,3.32,0,0,0,2.42-.85c.93-1,1-3,1.53-3.72Z"/>
        <rect class="cls-15" x="16.13" y="55.73" width="64" height="24" rx="2"/>
        <path class="cls-16" d="M79.13,74.91v2.76a1,1,0,0,1-1,1h-60a1,1,0,0,1-1-1V74.91Z"/>
        <path class="cls-17" d="M73.21,65.7H68.13a1,1,0,0,1,0-2h5.08a1,1,0,0,1,0,2Z"/>
        <path class="cls-17" d="M80.11,65.7H77.57a1,1,0,0,1,0-2h2.54a1,1,0,0,1,0,2Z"/>
        <circle class="cls-15" cx="33.75" cy="71.95" r="12.83"/>
        <path class="cls-16" d="M42.06,63.55A11.85,11.85,0,0,1,23.79,78.37,11.85,11.85,0,1,0,42.06,63.55Z"/>
      </g>
      <g id="StartIndicator">
        <circle class="cls-18" cx="48.13" cy="30.01" r="18"/>
        <path class="cls-17" d="M44.73,36.38V23.78a.9.9,0,0,1,1.44-.72l8.41,6.3a.89.89,0,0,1,0,1.44l-8.41,6.3A.9.9,0,0,1,44.73,36.38Z"/>
      </g>
    </g>
    <g id="Ev_Clap">
      <g id="Bg_Th_Profile-3" data-name="Bg_Th_Profile">
        <path class="cls-14" d="M64.67,79.91c.56.68.6,2.72,1.56,3.72a3.22,3.22,0,0,0,2.41.85,3.32,3.32,0,0,0,2.42-.85c.93-1,1-3,1.53-3.72Z"/>
        <rect class="cls-15" x="16.13" y="55.73" width="64" height="24" rx="2"/>
        <path class="cls-16" d="M79.13,74.91v2.76a1,1,0,0,1-1,1h-60a1,1,0,0,1-1-1V74.91Z"/>
        <path class="cls-17" d="M73.21,65.7H68.13a1,1,0,0,1,0-2h5.08a1,1,0,0,1,0,2Z"/>
        <path class="cls-17" d="M80.11,65.7H77.57a1,1,0,0,1,0-2h2.54a1,1,0,0,1,0,2Z"/>
        <circle class="cls-15" cx="33.75" cy="71.95" r="12.83"/>
        <path class="cls-16" d="M42.06,63.55A11.85,11.85,0,0,1,23.79,78.37,11.85,11.85,0,1,0,42.06,63.55Z"/>
      </g>
      <g id="Bg_ClapHands">
        <g id="fx">
          <line class="cls-19" x1="21.58" y1="31.17" x2="15.58" y2="31.17"/>
          <line class="cls-19" x1="18.39" y1="24.17" x2="23.59" y2="27.17"/>
          <line class="cls-19" x1="18.39" y1="38.17" x2="23.59" y2="35.17"/>
        </g>
        <g id="fx-2" data-name="fx">
          <line class="cls-19" x1="58.4" y1="14.1" x2="58.4" y2="8.1"/>
          <line class="cls-19" x1="65.4" y1="10.91" x2="62.4" y2="16.1"/>
          <line class="cls-19" x1="51.4" y1="10.91" x2="54.4" y2="16.1"/>
        </g>
        <path id="HandBack" class="cls-20" d="M41.56,47.65,28.92,35.07a2.24,2.24,0,0,1,0-3.44,2.58,2.58,0,0,1,1.65-.73,2.33,2.33,0,0,1,1.78.72l9.17,9.12a.54.54,0,0,0,.76-.76l-9.16-9.11h0l-4.53-4.5a2.33,2.33,0,0,1,.11-3.44,2.22,2.22,0,0,1,3.33,0L45.56,36.4a.54.54,0,0,0,.76,0,.53.53,0,0,0,0-.75L32.76,22.17l-1.39-1.39a2.36,2.36,0,0,1,0-3.43A2.48,2.48,0,0,1,33,16.62a2.33,2.33,0,0,1,1.8.72L37.43,20h0L49.86,32.31a.53.53,0,0,0,.75,0,.54.54,0,0,0,0-.76L38.19,19.21a2.31,2.31,0,0,1,.11-3.43,2.22,2.22,0,0,1,3.33,0L57.29,31.34s.35.65.88.51.37-.74.36-.75l-3.81-7.27a3.29,3.29,0,0,1,1.43-4.52s1-.47,1.35.28l6.17,11.77h0a14.13,14.13,0,0,1-2.18,16.23h0A14.13,14.13,0,0,1,41.56,47.65Z"/>
        <g id="HandFront">
          <path id="HandFront-2" data-name="HandFront" class="cls-21" d="M45.11,47.17,32.46,34.6a2.24,2.24,0,0,1,0-3.44,2.53,2.53,0,0,1,1.64-.73,2.35,2.35,0,0,1,1.79.72l9.17,9.12a.54.54,0,0,0,.76,0,.53.53,0,0,0,0-.75L36.65,30.4h0L32.12,25.9a2.32,2.32,0,0,1,.11-3.44,2.22,2.22,0,0,1,3.33,0L49.11,35.93a.54.54,0,0,0,.76,0,.55.55,0,0,0,0-.76L36.31,21.7l-1.4-1.39a2.37,2.37,0,0,1,0-3.44,2.53,2.53,0,0,1,1.64-.73,2.35,2.35,0,0,1,1.8.73L41,19.49h0L53.4,31.84a.54.54,0,1,0,.76-.76L41.74,18.73a2.3,2.3,0,0,1,.11-3.42,2.22,2.22,0,0,1,3.33,0L60.83,30.86s.36.65.89.51.36-.74.36-.75l-3.81-7.26a3.29,3.29,0,0,1,1.42-4.52s1-.47,1.36.27l6.16,11.77h0A14.08,14.08,0,0,1,65,47.11v0A14.13,14.13,0,0,1,45.11,47.17Z"/>
          <path id="shadow1" class="cls-22" d="M58.3,49.85a21.28,21.28,0,0,0,4.1-4.67c3.86-5.41-1.65-12.07-1.83-12.35L60,32.28,43.46,15.57a1.39,1.39,0,0,1,1,.44L60,31.49a1.92,1.92,0,0,0,1.53.9,1.37,1.37,0,0,0,.4,0,1.47,1.47,0,0,0,.94-.7,1.66,1.66,0,0,0,.14-1.26l0-.09L63,30.2l-3.82-7.31a2.28,2.28,0,0,1,1-3.17l.07,0,6.1,11.65a13.12,13.12,0,0,1-2,15.08l-.09.09A12.73,12.73,0,0,1,58.3,49.85Z"/>
          <path id="shadow2" class="cls-22" d="M52.46,33.17l-15.87-16a1.4,1.4,0,0,1,1,.44L52.83,32.7A2,2,0,0,0,53.9,33C53.94,33.46,53.07,33.48,52.46,33.17Z"/>
        </g>
      </g>
    </g>
    <g id="Ev_Acc_Hit">
      <line id="Ground" class="cls-23" x1="8.02" y1="80.01" x2="88.02" y2="80.01"/>
      <g id="Bg_Th_Profile-4" data-name="Bg_Th_Profile">
        <path class="cls-14" d="M64.67,74.07c.56.68.6,2.73,1.56,3.72a3.22,3.22,0,0,0,2.41.85,3.32,3.32,0,0,0,2.42-.85c.93-1,1-3.05,1.53-3.72Z"/>
        <rect class="cls-15" x="16.13" y="49.89" width="64" height="24" rx="2"/>
        <path class="cls-16" d="M79.13,69.07v2.76a1,1,0,0,1-1,1h-60a1,1,0,0,1-1-1V69.07Z"/>
        <path class="cls-17" d="M73.21,59.86H68.13a1,1,0,0,1,0-2h5.08a1,1,0,0,1,0,2Z"/>
        <path class="cls-17" d="M80.11,59.86H77.57a1,1,0,0,1,0-2h2.54a1,1,0,0,1,0,2Z"/>
        <circle class="cls-15" cx="33.75" cy="66.11" r="12.83"/>
        <path class="cls-16" d="M42.06,57.71A11.85,11.85,0,0,1,23.79,72.53,11.85,11.85,0,1,0,42.06,57.71Z"/>
      </g>
      <g id="fx-3" data-name="fx">
        <g id="MotionLinesL">
          <path class="cls-11" d="M14.28,47.85h-6a1,1,0,1,1,0-2h6a1,1,0,1,1,0,2Z"/>
          <path class="cls-11" d="M16.29,43.85a1,1,0,0,1-.5-.13l-5.2-3a1,1,0,0,1-.36-1.37A1,1,0,0,1,11.59,39l5.2,3a1,1,0,0,1,.37,1.36A1,1,0,0,1,16.29,43.85Z"/>
        </g>
        <g id="MotionLinesR">
          <path class="cls-11" d="M89.33,48.17h-6a1,1,0,0,1,0-2h6a1,1,0,0,1,0,2Z"/>
          <path class="cls-11" d="M81.33,44.17a1,1,0,0,1-.5-1.87l5.19-3A1,1,0,1,1,87,41l-5.19,3A1,1,0,0,1,81.33,44.17Z"/>
        </g>
        <path class="cls-11" d="M12.59,76.3a1,1,0,0,1-.76-.34,9.06,9.06,0,0,1-1.62-9.75,1,1,0,0,1,1.85.78,7.09,7.09,0,0,0,1.28,7.65,1,1,0,0,1-.1,1.41A1,1,0,0,1,12.59,76.3Z"/>
        <path class="cls-11" d="M82.4,77.46a1,1,0,0,1-.78-.38,1,1,0,0,1,.16-1.41,7.1,7.1,0,0,0,2.58-7.32,1,1,0,1,1,2-.42A9,9,0,0,1,83,77.24,1,1,0,0,1,82.4,77.46Z"/>
        <path class="cls-11" d="M51.85,44.85a1,1,0,0,1-.93-.63L42.51,22.93a1,1,0,0,1,1.86-.74l8.41,21.29a1,1,0,0,1-.56,1.3A1,1,0,0,1,51.85,44.85Z"/>
        <path class="cls-11" d="M47,45.17a1,1,0,0,1-.73-.31l-7.49-8a1,1,0,0,1,0-1.41,1,1,0,0,1,1.42,0l7.49,8a1,1,0,0,1,0,1.41A1,1,0,0,1,47,45.17Z"/>
      </g>
    </g>
    <g id="Ev_Acc_Fall">
      <g id="Hand">
        <path class="cls-21" d="M52.54,96v-.8s-.29-4.83,6.78-9.35c4-2.58,3.86-4.75,2.54-6.08-1.6-1.6-4.42.22-4.42.22s-3,1.77-6.51,4-7.18-1.41-7.18-1.41L30.56,71.23S28,68.82,26,70.64a2.69,2.69,0,0,0-.32,3.78S23.32,72,21.83,73.9a1.7,1.7,0,0,0-.32,1.95l-.13.14a2.91,2.91,0,0,0,.27,4l2.6,2.25c-2.11.9-.74,2.86-.74,2.86s5.29,4.39,7.61,6.37A20.69,20.69,0,0,1,34.68,95s.14.12.14.2V96"/>
        <path class="cls-22" d="M24.14,83.48a1,1,0,0,0,.15,1l7.31,6.12s.12-.25-.22-.81Z"/>
        <path class="cls-22" d="M32.8,88.31c-.11-.08-6.74-5.83-6.74-5.83l-3.72-3.21a2.3,2.3,0,0,1-.65-1.33l10.87,9.5A1.16,1.16,0,0,1,32.8,88.31Z"/>
        <path class="cls-22" d="M26.47,73.78a1.63,1.63,0,0,1-.3-1.74L38.2,83s.65,1,.27,1.31C38.36,84.39,26.47,73.78,26.47,73.78Z"/>
        <path class="cls-22" d="M34.82,86.35c-.11-.08-12.11-10.55-12.11-10.55a.81.81,0,0,1-.14-1.23c.05-.06.2-.2.25-.27L34.53,84.66a1.7,1.7,0,0,1,.54,1.14C35.07,86.25,34.82,86.35,34.82,86.35Z"/>
        <path class="cls-22" d="M48.06,96c.54-5.66,5.74-9.08,8.56-10.91,5.07-3.31,4.53-4.61,4.53-4.61a1.56,1.56,0,0,1,.54,1.3c-.06.55-.52,1.69-2.91,3.22-6.57,4.21-7.16,8.8-7.19,10l-.05,1Z"/>
        <path class="cls-24" d="M34,87,22.2,76.71a1.92,1.92,0,0,1-.37-2.81c1.51-1.87,3.85.52,3.85.52l12,10.48"/>
        <line class="cls-24" x1="21.65" y1="79.98" x2="32.03" y2="88.98"/>
      </g>
      <g id="fx-4" data-name="fx">
        <path class="cls-11" d="M41.54,16.84a1,1,0,0,1-1-1V4.73a1,1,0,0,1,2,0V15.84A1,1,0,0,1,41.54,16.84Z"/>
        <path class="cls-11" d="M20.69,27.28a1,1,0,0,1-1-1V14.19a1,1,0,0,1,2,0V26.28A1,1,0,0,1,20.69,27.28Z"/>
        <path class="cls-11" d="M35.54,14a1,1,0,0,1-1-1V7.39a1,1,0,0,1,2,0V13A1,1,0,0,1,35.54,14Z"/>
      </g>
      <g id="Bg_Th_Profile-5" data-name="Bg_Th_Profile">
        <path class="cls-14" d="M50.77,61c-.08.75-1.32,2-1.34,3.26a2.84,2.84,0,0,0,1,2,2.9,2.9,0,0,0,2,1c1.2,0,2.49-1.28,3.25-1.35Z"/>
        <rect class="cls-15" x="20.06" y="32.74" width="56" height="21" rx="2" transform="translate(44.65 -21.32) rotate(45)"/>
        <path class="cls-16" d="M62.69,66.76,61,68.46a.87.87,0,0,1-1.23,0L22.85,31.55a.87.87,0,0,1,0-1.23l1.7-1.71Z"/>
        <path class="cls-17" d="M65.46,57.88a1,1,0,0,1-.71-.29l-3.14-3.14a1,1,0,0,1,0-1.42A1,1,0,0,1,63,53l3.15,3.15a1,1,0,0,1,0,1.41A1,1,0,0,1,65.46,57.88Z"/>
        <path class="cls-17" d="M69.73,62.16a1,1,0,0,1-.7-.3l-1.57-1.57a1,1,0,0,1,0-1.41,1,1,0,0,1,1.41,0l1.57,1.57a1,1,0,0,1,0,1.41A1,1,0,0,1,69.73,62.16Z"/>
        <circle class="cls-15" cx="36.56" cy="36.95" r="11.22" transform="translate(-15.42 36.68) rotate(-45)"/>
        <path class="cls-16" d="M46.77,36.79a10.22,10.22,0,0,1-20.18-2.11,10.22,10.22,0,1,0,20.18,2.11Z"/>
      </g>
    </g>
    <g id="Ev_Accel">
      <g id="Rot360Rail">
        <g id="_360Rot_rail" data-name="360Rot_rail">
          <path class="cls-25" d="M46.51,88.94h0a40.37,40.37,0,0,1-17.55-4.7,1,1,0,0,1,.94-1.76,38.46,38.46,0,0,0,16.69,4.46,1,1,0,0,1,0,2Z"/>
          <path class="cls-25" d="M8.19,47.61h0a1,1,0,0,1-1-1A40.32,40.32,0,0,1,11.88,29a1,1,0,0,1,1.77.93A38.37,38.37,0,0,0,9.18,46.65,1,1,0,0,1,8.19,47.61Z"/>
          <path class="cls-25" d="M26.8,82.86a1,1,0,0,1-.54-.16A41.3,41.3,0,0,1,13.42,69.86a1,1,0,0,1,1.69-1.07A39.27,39.27,0,0,0,27.33,81a1,1,0,0,1-.53,1.85Z"/>
          <path class="cls-25" d="M12.76,67.73a1,1,0,0,1-.88-.53A40.32,40.32,0,0,1,7.19,49.65a1,1,0,0,1,1-1,1,1,0,0,1,1,1,38.32,38.32,0,0,0,4.47,16.68,1,1,0,0,1-.42,1.36A1.12,1.12,0,0,1,12.76,67.73Z"/>
          <path class="cls-25" d="M14.27,27.9a1,1,0,0,1-.54-.15,1,1,0,0,1-.31-1.38A41.33,41.33,0,0,1,26.26,13.52a1,1,0,0,1,1.07,1.7A39.34,39.34,0,0,0,15.11,27.43,1,1,0,0,1,14.27,27.9Z"/>
          <path class="cls-25" d="M29.39,13.87A1,1,0,0,1,28.92,12,40.5,40.5,0,0,1,46.47,7.29a1,1,0,0,1,1,1,1,1,0,0,1-1,1,38.46,38.46,0,0,0-16.69,4.46A1,1,0,0,1,29.39,13.87Z"/>
          <path class="cls-25" d="M69.22,82.86A1,1,0,0,1,68.69,81,39.27,39.27,0,0,0,80.91,68.79a1,1,0,0,1,1.69,1.07A41.3,41.3,0,0,1,69.76,82.7,1,1,0,0,1,69.22,82.86Z"/>
          <path class="cls-25" d="M87.83,47.61a1,1,0,0,1-1-1A38.22,38.22,0,0,0,82.37,30,1,1,0,0,1,84.14,29a40.32,40.32,0,0,1,4.69,17.55,1,1,0,0,1-1,1Z"/>
          <path class="cls-25" d="M66.63,13.87a1,1,0,0,1-.47-.12A38.46,38.46,0,0,0,49.47,9.29a1,1,0,0,1-1-1,1,1,0,0,1,1-1A40.5,40.5,0,0,1,67.1,12a1,1,0,0,1-.47,1.89Z"/>
          <path class="cls-25" d="M83.26,67.73a1.12,1.12,0,0,1-.47-.11,1,1,0,0,1-.42-1.36,38.18,38.18,0,0,0,4.46-16.68,1,1,0,0,1,1-1,1,1,0,0,1,1,1A40.32,40.32,0,0,1,84.14,67.2,1,1,0,0,1,83.26,67.73Z"/>
          <path class="cls-25" d="M49.51,88.94a1,1,0,0,1,0-2,38.46,38.46,0,0,0,16.69-4.46,1,1,0,0,1,.94,1.76,40.37,40.37,0,0,1-17.55,4.7Z"/>
          <path class="cls-25" d="M81.75,27.9a1,1,0,0,1-.84-.47A39.34,39.34,0,0,0,68.69,15.22a1,1,0,0,1,1.07-1.7A41.33,41.33,0,0,1,82.6,26.37a1,1,0,0,1-.31,1.38A1,1,0,0,1,81.75,27.9Z"/>
        </g>
      </g>
      <g id="Rot360">
        <circle id="RotationPivot" class="cls-26" cx="48.02" cy="47.99" r="3"/>
        <g id="ThymioAcc0">
          <path class="cls-14" d="M64.57,60.18c.55.68.6,2.73,1.56,3.72a3.22,3.22,0,0,0,2.41.85A3.32,3.32,0,0,0,71,63.9c.93-1,1-3,1.53-3.72Z"/>
          <rect class="cls-15" x="16.02" y="36" width="64" height="24" rx="2"/>
          <path class="cls-16" d="M79,55.18v2.76a1,1,0,0,1-1,1H18a1,1,0,0,1-1-1V55.18Z"/>
          <path class="cls-17" d="M73.11,46H68a1,1,0,0,1,0-2h5.09a1,1,0,0,1,0,2Z"/>
          <path class="cls-17" d="M80,46H77.47a1,1,0,0,1,0-2H80a1,1,0,0,1,0,2Z"/>
          <circle class="cls-15" cx="33.65" cy="52.22" r="12.83"/>
          <path class="cls-16" d="M42,43.82A11.85,11.85,0,0,1,23.68,58.64,11.86,11.86,0,1,0,42,43.82Z"/>
        </g>
        <g id="ThymioAcc1">
          <path class="cls-14" d="M78.35,60v2.54a1,1,0,0,1-1,1H70.79a1,1,0,0,1-1-1V60Z"/>
          <path class="cls-14" d="M26.4,60v2.54a1,1,0,0,1-1,1H18.84a1,1,0,0,1-1-1V60Z"/>
          <rect class="cls-15" x="16.02" y="35.99" width="64" height="24" rx="2"/>
          <path class="cls-17" d="M65.3,48.31h-6a1,1,0,1,1,0-2h6a1,1,0,0,1,0,2Z"/>
          <path class="cls-17" d="M77.08,48.31H72.3a1,1,0,0,1,0-2h4.78a1,1,0,0,1,0,2Z"/>
          <path class="cls-17" d="M36.76,48.31h-6a1,1,0,0,1,0-2h6a1,1,0,0,1,0,2Z"/>
          <path class="cls-17" d="M23.75,48.31H19a1,1,0,0,1,0-2h4.79a1,1,0,0,1,0,2Z"/>
          <path class="cls-14" d="M44.06,60c.56.53.6,2.12,1.56,2.9a3.9,3.9,0,0,0,2.41.65,4,4,0,0,0,2.42-.65c.93-.79,1-2.38,1.53-2.9Z"/>
          <path class="cls-17" d="M51.53,48.31H44.39a1,1,0,0,1,0-2h7.14a1,1,0,0,1,0,2Z"/>
          <path class="cls-16" d="M79,55.1v3.18a.9.9,0,0,1-.9.9H17.92a.91.91,0,0,1-.9-.9V55.1Z"/>
        </g>
        <g id="ThymioAcc2">
          <path class="cls-15" d="M47.73,72a32.92,32.92,0,0,0,23.32-9.58,2.38,2.38,0,0,0,.7-1.7l0-34.69a2,2,0,0,0-2-2l-44-.05a2,2,0,0,0-2,2l0,34.69a2.37,2.37,0,0,0,.69,1.7A32.84,32.84,0,0,0,47.73,72Z"/>
          <path class="cls-27" d="M30.08,45.63a1,1,0,0,1-1-1v-2a1,1,0,0,1,2,0v2A1,1,0,0,1,30.08,45.63Zm0-6a1,1,0,0,1-1-1v-2a1,1,0,1,1,2,0v2A1,1,0,0,1,30.08,39.6Zm0-6a1,1,0,0,1-1-1v-2a1,1,0,1,1,2,0v2A1,1,0,0,1,30.08,33.56ZM24.76,28a1,1,0,0,1,1-1h2a1,1,0,0,1,0,2h-2A1,1,0,0,1,24.76,28Zm0,20.14a1,1,0,0,1,1-1h2a1,1,0,0,1,0,2h-2A1,1,0,0,1,24.76,48.11Z"/>
          <path class="cls-27" d="M64.45,44.62v-2a1,1,0,0,1,2,0v2a1,1,0,1,1-2,0Zm0-6v-2a1,1,0,1,1,2,0v2a1,1,0,1,1-2,0Zm0-6v-2a1,1,0,1,1,2,0v2a1,1,0,0,1-2,0ZM69.76,29h-2a1,1,0,0,1,0-2h2a1,1,0,1,1,0,2Zm0,20.14h-2a1,1,0,0,1,0-2h2a1,1,0,1,1,0,2Z"/>
          <g>
            <circle id="center-2" data-name="center" class="cls-27" cx="47.76" cy="58.94" r="2.54"/>
            <path id="up-2" data-name="up" class="cls-27" d="M46,54.22c-.43,0-.61-.3-.39-.67l1.75-3.07a.41.41,0,0,1,.77,0l1.78,3.05c.22.37.05.67-.38.68Z"/>
            <path id="down-2" data-name="down" class="cls-27" d="M46,63.67c-.43,0-.61.3-.39.67l1.75,3.07a.41.41,0,0,0,.77,0l1.78-3c.22-.37.05-.68-.38-.68Z"/>
            <path id="right-2" data-name="right" class="cls-27" d="M52.49,57.18c0-.43.3-.6.67-.39l3.07,1.75a.41.41,0,0,1,0,.77l-3,1.78c-.37.22-.68,0-.68-.38Z"/>
            <path id="left-2" data-name="left" class="cls-27" d="M43,57.18c0-.43-.3-.6-.67-.39L39.3,58.54a.41.41,0,0,0,0,.77l3.05,1.78c.37.22.67,0,.68-.38Z"/>
          </g>
        </g>
        <g id="Rot360_Handle">
          <line class="cls-24" x1="48.02" y1="44.99" x2="48.02" y2="8.13"/>
          <circle id="RotationCenter" class="cls-17" cx="48.02" cy="47.99" r="3"/>
          <circle id="Btn2_HandleAcc0" class="cls-28" cx="48.02" cy="8.13" r="5"/>
        </g>
      </g>
    </g>
    <g id="Ev_ProxH_bas">
      <g id="ProxZones">
        <path id="Btn3_ProxLeft" class="cls-29" d="M11.55,21.06a1.18,1.18,0,0,1-.39-.87,1.22,1.22,0,0,1,.37-.9A45.86,45.86,0,0,1,31.06,8a1.33,1.33,0,0,1,.34,0,1.23,1.23,0,0,1,1.18.88l4.7,16.23A34.46,34.46,0,0,0,24.7,33.23Z"/>
        <path id="Btn3_ProxFront" class="cls-29" d="M35.52,8.09a1.17,1.17,0,0,1,.13-.93,1.28,1.28,0,0,1,.82-.55,60.68,60.68,0,0,1,22.69,0,1.28,1.28,0,0,1,.82.55,1.13,1.13,0,0,1,.13.93L55.35,24.28a33.4,33.4,0,0,0-15.06,0Z"/>
        <path id="Btn3_ProxRight" class="cls-29" d="M84.09,21.06a1.26,1.26,0,0,0,.39-.87,1.23,1.23,0,0,0-.38-.9A45.89,45.89,0,0,0,64.58,8a1.41,1.41,0,0,0-.35,0,1.21,1.21,0,0,0-1.17.88l-4.7,16.23a34.5,34.5,0,0,1,12.57,8.14Z"/>
        <path id="Btn3_ProxBack" class="cls-29" d="M59.34,72.11,64.1,88.85a1.2,1.2,0,0,1-.13,1,1.24,1.24,0,0,1-.82.57,105.29,105.29,0,0,1-15.33,1.11,106.66,106.66,0,0,1-15.43-1.11,1.24,1.24,0,0,1-.82-.57,1.2,1.2,0,0,1-.13-1L36.2,72.11Z"/>
      </g>
      <g id="Bg_Thymio_top">
        <path class="cls-15" d="M47.79,26.55a29.25,29.25,0,0,0-20.7,8.5,2.13,2.13,0,0,0-.61,1.51l0,30.8a1.78,1.78,0,0,0,1.77,1.78l39.06,0a1.78,1.78,0,0,0,1.78-1.78l0-30.8a2.13,2.13,0,0,0-.61-1.51A29.22,29.22,0,0,0,47.79,26.55Z"/>
        <g>
          <circle class="cls-30" cx="47.77" cy="58.67" r="2.66"/>
          <path class="cls-16" d="M48.5,57.19A1.67,1.67,0,0,1,47,59.61a1.57,1.57,0,0,1-.68-.15,1.67,1.67,0,1,0,2.18-2.27Z"/>
        </g>
        <path class="cls-27" d="M63.39,50.06a.87.87,0,0,1,.88.88v1.78a.89.89,0,1,1-1.77,0V50.94A.88.88,0,0,1,63.39,50.06Zm0,5.32a.88.88,0,0,1,.88.89v1.78a.89.89,0,0,1-1.77,0V56.27A.89.89,0,0,1,63.39,55.38Zm0,5.33a.88.88,0,0,1,.88.89v1.77a.89.89,0,1,1-1.77,0V61.6A.89.89,0,0,1,63.39,60.71Zm4.69,4.94a.88.88,0,0,1-.89.88H65.41a.89.89,0,0,1,0-1.77h1.78A.89.89,0,0,1,68.08,65.65Zm0-17.79a.89.89,0,0,1-.89.89H65.41a.89.89,0,0,1,0-1.78h1.78A.89.89,0,0,1,68.08,47.86Z"/>
        <path class="cls-27" d="M33,50.94v1.78a.89.89,0,1,1-1.77,0V50.94a.89.89,0,0,1,1.77,0Zm0,5.33v1.78a.89.89,0,0,1-1.77,0V56.27a.89.89,0,1,1,1.77,0Zm0,5.33v1.77a.89.89,0,1,1-1.77,0V61.6a.89.89,0,1,1,1.77,0Zm-4.69,3.16h1.78a.89.89,0,0,1,0,1.77H28.34a.89.89,0,1,1,0-1.77Zm0-17.79h1.78a.89.89,0,0,1,0,1.78H28.34a.89.89,0,0,1,0-1.78Z"/>
      </g>
    </g>
    <g id="Ev_ProxH_Front_med">
      <g id="ProxSignals">
        <g id="Prox2_signal">
          <path id="p2-signal" class="cls-31" d="M50,42.22l1.74-18.59a24.34,24.34,0,0,0-7.23,0l1.75,18.6A23.35,23.35,0,0,1,50,42.22Z"/>
          <path id="p2-reflection" class="cls-32" d="M44.57,24.35,42.45,45.16a51.41,51.41,0,0,0,11.16,0L51.54,24.35Z"/>
        </g>
        <g id="Prox1_signal">
          <path id="p1-signal" class="cls-31" d="M39.52,43.38,35.11,25.23a24.57,24.57,0,0,0-6.83,2.35l7.7,17A23.5,23.5,0,0,1,39.52,43.38Z"/>
          <path id="p1-reflection" class="cls-32" d="M28.62,28.24,33.39,48.6c1.4-.05,9.41-2.81,10.55-3.62L35.21,26Z"/>
        </g>
        <g id="Prox0_signal">
          <path id="p0-signal" class="cls-31" d="M30.13,48.1,20.05,32.37a24.55,24.55,0,0,0-5.7,4.45L27.18,50.4A22.67,22.67,0,0,1,30.13,48.1Z"/>
          <path id="p0-reflection" class="cls-32" d="M14.89,37.33,26,55a51.68,51.68,0,0,0,8.79-6.86L20.38,33Z"/>
        </g>
        <g id="Prox3_signal">
          <path id="p3-signal" class="cls-31" d="M56.54,43.38,61,25.23a24.57,24.57,0,0,1,6.83,2.35l-7.7,17A23.12,23.12,0,0,0,56.54,43.38Z"/>
          <path id="p3-reflection" class="cls-32" d="M67.44,28.24,62.67,48.6c-1.4-.05-9.41-2.81-10.55-3.62l8.73-19Z"/>
        </g>
        <g id="Prox4_signal">
          <path id="p4-signal" class="cls-31" d="M65.93,48.1,76,32.37a24.55,24.55,0,0,1,5.7,4.45L68.88,50.4A22.67,22.67,0,0,0,65.93,48.1Z"/>
          <path id="p4-reflection" class="cls-32" d="M81.17,37.33,70,55a51.68,51.68,0,0,1-8.79-6.86L75.68,33Z"/>
        </g>
      </g>
      <g id="Bg_Thymio_top-2" data-name="Bg_Thymio_top">
        <path class="cls-14" d="M48.07,42.18a30.79,30.79,0,0,0-21.8,9,2.26,2.26,0,0,0-.65,1.59l0,32.44A1.87,1.87,0,0,0,27.46,87l41.13,0a1.88,1.88,0,0,0,1.88-1.87l0-32.44a2.25,2.25,0,0,0-.64-1.59A30.75,30.75,0,0,0,48.07,42.18Z"/>
        <g>
          <circle class="cls-30" cx="48.04" cy="76.01" r="2.8"/>
          <path class="cls-16" d="M48.82,74.45a1.73,1.73,0,0,1,.19.78A1.77,1.77,0,0,1,47.24,77a1.8,1.8,0,0,1-.73-.15,1.77,1.77,0,1,0,2.31-2.4Z"/>
        </g>
      </g>
      <g id="ProxLed">
        <line id="Btn3_LedProx4" class="cls-33" x1="63.43" y1="50.21" x2="67.61" y2="53.48"/>
        <line id="Btn3_LedProx3" class="cls-33" x1="54.66" y1="46.21" x2="59.7" y2="47.85"/>
        <line id="Btn3_LedProx2" class="cls-33" x1="45.39" y1="45.47" x2="50.7" y2="45.47"/>
        <line id="Btn3_LedProx1" class="cls-33" x1="41.43" y1="46.21" x2="36.38" y2="47.85"/>
        <line id="Btn3_LedProx0" class="cls-33" x1="32.66" y1="50.21" x2="28.48" y2="53.48"/>
      </g>
      <g id="ProxOff-2" data-name="ProxOff">
        <rect id="Btn3_Prox2" class="cls-34" x="42.45" y="12.2" width="11.15" height="11.15"/>
        <rect id="Btn3_Prox0" class="cls-34" x="8.06" y="24.23" width="11.25" height="11.25" transform="translate(-15.48 14.76) rotate(-38)"/>
        <rect id="Btn3_Prox1" class="cls-34" x="24.17" y="15.55" width="10.96" height="10.95" transform="translate(-5.23 10.8) rotate(-19)"/>
        <rect id="Btn3_Prox4" class="cls-34" x="76.74" y="24.23" width="11.25" height="11.25" transform="translate(8.13 76.38) rotate(-52)"/>
        <rect id="Btn3_Prox3" class="cls-34" x="60.94" y="15.55" width="10.95" height="10.96" transform="translate(24.91 76.98) rotate(-71)"/>
      </g>
    </g>
    <g id="Ev_ProxGr_bas">
      <g id="ThymoProfile">
        <path class="cls-14" d="M66,55c.55.68.6,2.72,1.56,3.72a3.22,3.22,0,0,0,2.41.85,3.29,3.29,0,0,0,2.41-.85c.94-1,1-3.05,1.54-3.72Z"/>
        <rect class="cls-14" x="17.43" y="30.8" width="64" height="24" rx="2"/>
        <line class="cls-35" x1="69.43" y1="39.77" x2="74.51" y2="39.77"/>
        <line class="cls-35" x1="78.88" y1="39.77" x2="81.42" y2="39.77"/>
        <circle class="cls-14" cx="35.06" cy="47.02" r="12.83"/>
        <path class="cls-36" d="M43.36,38.62a11.72,11.72,0,0,1,1.82,6.29,11.85,11.85,0,0,1-20.09,8.53A11.85,11.85,0,1,0,43.36,38.62Z"/>
      </g>
      <line id="Sensor_detection" class="cls-37" x1="78.75" y1="52.04" x2="73.67" y2="52.04"/>
      <rect id="btn2_ProxGd_detection" class="cls-38" x="7.76" y="61.65" width="80.54" height="17.1"/>
    </g>
    <g id="Ev_ProxGr_med">
      <g id="SurfaceType">
        <path id="Gradient_ProxGd0" class="cls-39" d="M34.17,2.79a24.75,24.75,0,0,1,13.7,4.12L48,7V48.36l-.14.09A24.89,24.89,0,1,1,34.17,2.79Z"/>
        <path id="Gradient_ProxGd0-2" data-name="Gradient_ProxGd0" class="cls-39" d="M61.85,2.79a24.75,24.75,0,0,0-13.7,4.12L48,7V48.36l.14.09A24.89,24.89,0,1,0,61.85,2.79Z"/>
      </g>
      <g id="ThymioTop">
        <path class="cls-16" d="M48.05,26.89a41.15,41.15,0,0,0-29.13,12A3,3,0,0,0,18.06,41l0,43.34a2.51,2.51,0,0,0,2.5,2.5l54.95.05A2.49,2.49,0,0,0,78,84.38L78,41a3,3,0,0,0-.86-2.12A41.14,41.14,0,0,0,48.05,26.89Z"/>
        <path class="cls-16" d="M75.87,85.78H74V43a2.92,2.92,0,0,0-.84-2.06A40,40,0,0,0,27,33.53a40,40,0,0,1,49.06,5.78,2.87,2.87,0,0,1,.84,2V84.72A1.05,1.05,0,0,1,75.87,85.78Z"/>
        <rect class="cls-40" x="70.52" y="56.94" width="7.49" height="24.98" rx="2" transform="translate(148.53 138.86) rotate(180)"/>
        <rect class="cls-40" x="18.01" y="56.94" width="7.49" height="24.98" rx="2" transform="translate(43.51 138.86) rotate(180)"/>
        <path class="cls-30" d="M48.05,26.89a41.15,41.15,0,0,0-29.13,12A3,3,0,0,0,18.06,41l0,43.34a2.51,2.51,0,0,0,2.5,2.5l54.95.05A2.49,2.49,0,0,0,78,84.38L78,41a3,3,0,0,0-.86-2.12A41.14,41.14,0,0,0,48.05,26.89Z"/>
      </g>
      <g>
        <circle class="cls-41" cx="48.01" cy="71.77" r="2.55"/>
        <path class="cls-16" d="M48.71,70.2a1.77,1.77,0,0,1,.18.76,1.71,1.71,0,0,1-1.71,1.72,1.67,1.67,0,0,1-.71-.15,1.72,1.72,0,1,0,2.24-2.33Z"/>
      </g>
      <g id="ProxGround">
        <g id="ProxGd1_group">
          <rect id="Btn3_ProxGd1" class="cls-38" x="53.02" y="32.83" width="10" height="10" transform="translate(8.96 86.71) rotate(-78)"/>
          <circle id="Led_Gd1" class="cls-42" cx="65.84" cy="39.5" r="2"/>
        </g>
        <g id="ProxGd0_group">
          <rect id="Btn3_ProxGd0" class="cls-38" x="33" y="32.83" width="10" height="10" transform="translate(-7.03 8.73) rotate(-12)"/>
          <circle id="Led_Gd0" class="cls-43" cx="30.18" cy="39.5" r="2"/>
        </g>
      </g>
    </g>
    <g id="ColorTop_basic">
      <g id="ColorPalette">
        <rect id="Btn2_Green" class="cls-44" x="12.02" y="8.08" width="17.96" height="17.96"/>
        <rect id="Btn2_Blue" class="cls-45" x="29.99" y="8.08" width="17.96" height="17.96"/>
        <rect id="Btn2_Red" class="cls-46" x="47.95" y="8.08" width="17.96" height="17.96"/>
        <rect id="Btn2_Yellow" class="cls-47" x="12.02" y="26.04" width="17.96" height="17.96"/>
        <rect id="Btn2_Cyan" class="cls-48" x="47.95" y="26.04" width="17.96" height="17.96"/>
        <rect id="Btn2_Magenta" class="cls-49" x="29.99" y="26.04" width="17.96" height="17.96"/>
        <g id="Btn2_NoColor">
          <rect class="cls-9" x="65.91" y="26.04" width="17.96" height="17.96"/>
          <polygon class="cls-50" points="67.33 44.01 65.91 44.01 65.91 42.59 82.46 26.04 83.87 26.04 83.87 27.46 67.33 44.01"/>
        </g>
        <rect id="Btn2_White_Select" class="cls-51" x="65.91" y="8.08" width="17.96" height="17.96"/>
      </g>
      <g id="Bg_Thymio_front_color">
        <path class="cls-52" d="M85.93,84v3.18a1.27,1.27,0,0,1-1.28,1.27H76.48a1.27,1.27,0,0,1-1.27-1.27V84Z"/>
        <path class="cls-52" d="M21,84v3.18a1.27,1.27,0,0,1-1.28,1.27H11.54a1.27,1.27,0,0,1-1.27-1.27V84Z"/>
        <rect class="cls-53" x="8.02" y="53.96" width="80" height="30" rx="2"/>
        <path class="cls-17" d="M69.61,69.11h-7.5a1,1,0,0,1,0-2h7.5a1,1,0,0,1,0,2Z"/>
        <path class="cls-17" d="M84.35,69.11h-6a1,1,0,0,1,0-2h6a1,1,0,0,1,0,2Z"/>
        <path class="cls-17" d="M33.94,69.11H26.43a1,1,0,1,1,0-2h7.51a1,1,0,0,1,0,2Z"/>
        <path class="cls-17" d="M17.68,69.11h-6a1,1,0,0,1,0-2h6a1,1,0,0,1,0,2Z"/>
        <path class="cls-52" d="M43.07,84c.69.65.75,2.65,2,3.61a4.9,4.9,0,0,0,3,.83,4.92,4.92,0,0,0,3-.83c1.17-1,1.23-3,1.92-3.61Z"/>
        <path class="cls-17" d="M52.41,69.11H43.48a1,1,0,0,1,0-2h8.93a1,1,0,0,1,0,2Z"/>
      </g>
      <rect id="Gradient_Top_basic" class="cls-54" x="9.02" y="54.96" width="77.99" height="12.09" rx="0.75"/>
      <g id="SelectedColors">
        <rect id="Btn2_SelectedWhite" class="cls-26" x="65.42" y="7.58" width="18.94" height="18.95"/>
        <rect id="Btn2_SelectedRed" class="cls-26" x="47.43" y="7.55" width="19" height="19"/>
        <rect id="Btn2_SelectedBlue" class="cls-26" x="29.5" y="7.58" width="18.94" height="18.95"/>
        <rect id="Btn2_SelectedGreen" class="cls-26" x="11.5" y="7.55" width="19" height="19"/>
        <rect id="Btn2_SelectedNone" class="cls-26" x="65.39" y="25.52" width="19" height="19"/>
        <rect id="Btn2_SelectedYel" class="cls-26" x="47.43" y="25.52" width="19" height="19"/>
        <rect id="Btn2_SelectedMagenta" class="cls-26" x="29.47" y="25.52" width="19" height="19"/>
        <rect id="Btn2_SelectedCyan" class="cls-26" x="11.5" y="25.52" width="19" height="19"/>
      </g>
    </g>
    <g id="ColorBottom_basic">
      <g id="ColorPalette-2" data-name="ColorPalette">
        <rect id="Btn2_Green-2" data-name="Btn2_Green" class="cls-44" x="12.02" y="52.08" width="17.96" height="17.96"/>
        <rect id="Btn2_Blue-2" data-name="Btn2_Blue" class="cls-45" x="29.99" y="52.08" width="17.96" height="17.96"/>
        <rect id="Btn2_Red-2" data-name="Btn2_Red" class="cls-46" x="47.95" y="52.08" width="17.96" height="17.96"/>
        <rect id="Btn2_Yellow-2" data-name="Btn2_Yellow" class="cls-55" x="12.02" y="70.05" width="17.96" height="17.96"/>
        <rect id="Btn2_Cyan-2" data-name="Btn2_Cyan" class="cls-48" x="47.95" y="70.05" width="17.96" height="17.96"/>
        <rect id="Btn2_Magenta-2" data-name="Btn2_Magenta" class="cls-49" x="29.99" y="70.05" width="17.96" height="17.96"/>
        <g id="Btn2_NoColor-2" data-name="Btn2_NoColor">
          <rect class="cls-36" x="65.91" y="70.05" width="17.96" height="17.96"/>
          <polygon class="cls-50" points="67.33 88.01 65.91 88.01 65.91 86.6 82.46 70.05 83.87 70.04 83.87 71.46 67.33 88.01"/>
        </g>
        <rect id="Btn2_White_Select-2" data-name="Btn2_White_Select" class="cls-51" x="65.91" y="52.08" width="17.96" height="17.96"/>
      </g>
      <g id="Bg_Thymio_front_color-2" data-name="Bg_Thymio_front_color">
        <path class="cls-52" d="M85.93,38.93V42.1a1.28,1.28,0,0,1-1.28,1.28H76.48a1.28,1.28,0,0,1-1.27-1.28V38.93Z"/>
        <path class="cls-52" d="M21,38.93V42.1a1.28,1.28,0,0,1-1.28,1.28H11.54a1.28,1.28,0,0,1-1.27-1.28V38.93Z"/>
        <rect class="cls-14" x="8.02" y="8.93" width="80" height="30" rx="2"/>
        <line class="cls-23" x1="62.11" y1="23.08" x2="69.61" y2="23.08"/>
        <line class="cls-23" x1="78.37" y1="23.08" x2="84.35" y2="23.08"/>
        <line class="cls-23" x1="33.94" y1="23.08" x2="26.43" y2="23.08"/>
        <line class="cls-23" x1="17.68" y1="23.08" x2="11.7" y2="23.08"/>
        <path class="cls-52" d="M43.07,38.93c.69.66.75,2.65,2,3.62a4.86,4.86,0,0,0,3,.82,5,5,0,0,0,3-.82c1.17-1,1.23-3,1.92-3.62Z"/>
        <line class="cls-23" x1="43.48" y1="23.08" x2="52.41" y2="23.08"/>
      </g>
      <rect id="Gradient_Bottom_basic" class="cls-56" x="9" y="24.1" width="78.04" height="13.9" rx="1"/>
      <g id="SelectedColors_bottom">
        <rect id="Btn2_SelectedWhite-2" data-name="Btn2_SelectedWhite" class="cls-26" x="65.99" y="52.08" width="17.96" height="17.97"/>
        <rect id="Btn2_SelectedRed-2" data-name="Btn2_SelectedRed" class="cls-26" x="48.02" y="52.08" width="17.96" height="17.97"/>
        <rect id="Btn2_SelectedBlue-2" data-name="Btn2_SelectedBlue" class="cls-26" x="30.06" y="52.08" width="17.96" height="17.97"/>
        <rect id="Btn2_SelectedGreen-2" data-name="Btn2_SelectedGreen" class="cls-26" x="12.1" y="52.08" width="17.96" height="17.97"/>
        <rect id="Btn2_SelectedNone-2" data-name="Btn2_SelectedNone" class="cls-26" x="65.99" y="70.04" width="17.96" height="17.97"/>
        <rect id="Btn2_SelectedYel-2" data-name="Btn2_SelectedYel" class="cls-26" x="48.02" y="70.04" width="17.96" height="17.97"/>
        <rect id="Btn2_SelectedMagenta-2" data-name="Btn2_SelectedMagenta" class="cls-26" x="30.06" y="70.04" width="17.96" height="17.97"/>
        <rect id="Btn2_SelectedCyan-2" data-name="Btn2_SelectedCyan" class="cls-26" x="12.1" y="70.04" width="17.96" height="17.97"/>
      </g>
    </g>
    <g id="Ac_Directions">
      <g id="DirectionArrows">
        <polygon id="Btn2_FwdDir" class="cls-8" points="44.07 25.43 44.07 15.79 40.36 15.79 48.07 2.43 55.79 15.79 52.07 15.79 52.07 25.43 44.07 25.43"/>
        <path id="Btn2_FwdRightDir" class="cls-8" d="M60,27.12l.45-.68a27.89,27.89,0,0,1,6.88-7.2l-2-3.32,15.43-.14L73.22,29.21l-1.79-3a20.36,20.36,0,0,0-4.92,5.67L65.86,33Z"/>
        <path id="Btn2_BwdRightDir" class="cls-8" d="M65.38,79.73l2-3.32a27.89,27.89,0,0,1-6.88-7.2L60,68.53l5.85-5.85.65,1.12a20.2,20.2,0,0,0,4.92,5.67l1.79-3,7.59,13.43Z"/>
        <polygon id="Btn2_BwdDir" class="cls-8" points="40.36 79.86 44.07 79.86 44.07 70.22 52.07 70.22 52.07 79.86 55.79 79.86 48.07 93.22 40.36 79.86"/>
        <path id="Btn2_BwdLeftDir" class="cls-8" d="M22.93,66.44l1.79,3a20.17,20.17,0,0,0,4.91-5.67l.66-1.12,5.85,5.85-.45.68a27.89,27.89,0,0,1-6.88,7.2l2,3.32-15.43.14Z"/>
        <path id="Btn2_FwdLeftDir" class="cls-8" d="M29.63,31.85a20.33,20.33,0,0,0-4.91-5.67l-1.79,3L15.34,15.78l15.43.14-2,3.32a27.89,27.89,0,0,1,6.88,7.2l.45.68L30.29,33Z"/>
        <g id="Stop">
          <circle id="Btn2_StopDir" class="cls-8" cx="48.08" cy="47.84" r="9"/>
          <rect id="StopSign" class="cls-50" x="44.01" y="44" width="8" height="8"/>
        </g>
        <path id="Btn2_LeftDir" class="cls-8" d="M30.08,54.38l-13.81-8v4H15.7a4.16,4.16,0,1,1,0-8.31,4.12,4.12,0,0,1,2.72,1l5.27-6a12.16,12.16,0,1,0-8,21.32h.57v4Z"/>
        <path id="Btn2_RightDir" class="cls-8" d="M65.83,54.38l13.81-8v4h.57a4.16,4.16,0,1,0,0-8.31,4.12,4.12,0,0,0-2.72,1l-5.27-6a12.16,12.16,0,1,1,8,21.32h-.57v4Z"/>
      </g>
    </g>
    <g id="Ac_Wheels">
      <g id="Sliders">
        <g id="Slid_right">
          <g id="sliderBg_R">
            <line id="SliderR_range" class="cls-26" x1="80.07" y1="19.02" x2="80.07" y2="77.02"/>
            <line class="cls-57" x1="80.07" y1="13.04" x2="80.07" y2="83"/>
            <polygon class="cls-25" points="76.58 13.04 80.08 7 83.56 13.04 76.58 13.04"/>
            <polygon class="cls-25" points="76.58 83 80.08 89.04 83.56 83 76.58 83"/>
          </g>
          <g id="Cursor_right">
            <circle id="CursorRight" class="cls-28" cx="80.07" cy="48.02" r="6"/>
            <circle id="SameSpeed_R" class="cls-17" cx="80.07" cy="48.02" r="2"/>
          </g>
          <rect id="StopIndicator_R" class="cls-50" x="77.99" y="45.89" width="4.27" height="4.27"/>
        </g>
        <g id="Slid_left">
          <g id="sliderBg_L">
            <line id="SliderL_range" class="cls-26" x1="16.22" y1="19.02" x2="16.22" y2="77.02"/>
            <line class="cls-57" x1="16.22" y1="13.04" x2="16.22" y2="83"/>
            <polygon class="cls-25" points="12.76 13.04 16.25 7 19.74 13.04 12.76 13.04"/>
            <polygon class="cls-25" points="12.73 83 16.22 89.04 19.71 83 12.73 83"/>
          </g>
          <g id="Cursor_left">
            <circle id="CursorLeft" class="cls-28" cx="16.22" cy="48.02" r="6"/>
            <circle id="SameSpeed_L" class="cls-17" cx="16.22" cy="48.02" r="2"/>
          </g>
          <rect id="StopIndicator_L" class="cls-50" x="14.14" y="45.89" width="4.27" height="4.27"/>
        </g>
      </g>
      <g id="ThymioTop_wheels_mini">
        <path class="cls-15" d="M48,35.24a12.34,12.34,0,0,0-8.73,3.59.9.9,0,0,0-.26.64l0,13a.76.76,0,0,0,.75.75l16.49,0a.76.76,0,0,0,.75-.75v-13a.93.93,0,0,0-.25-.64A12.42,12.42,0,0,0,48,35.24Z"/>
        <g>
          <rect class="cls-58" x="54.1" y="44.26" width="2.93" height="7.49" rx="1.12"/>
          <path class="cls-17" d="M55.91,52.25h-.69a1.82,1.82,0,0,1-.52-.08.51.51,0,0,1-.31-.64.5.5,0,0,1,.63-.31.64.64,0,0,0,.2,0h.68a.5.5,0,0,1,.5.5A.49.49,0,0,1,55.91,52.25ZM57,50.79a.51.51,0,0,1-.5-.5v-1a.5.5,0,0,1,.5-.5.5.5,0,0,1,.5.5v1A.5.5,0,0,1,57,50.79Zm-2.92-.36a.5.5,0,0,1-.5-.5v-1a.5.5,0,0,1,.5-.5.5.5,0,0,1,.5.5v1A.5.5,0,0,1,54.1,50.43ZM57,47.64a.51.51,0,0,1-.5-.5v-1a.5.5,0,0,1,.5-.5.5.5,0,0,1,.5.5v1A.5.5,0,0,1,57,47.64Zm-2.92-.36a.5.5,0,0,1-.5-.5V45.73a.5.5,0,0,1,.5-.5.5.5,0,0,1,.5.5v1.05A.5.5,0,0,1,54.1,47.28Zm2.16-2.46a.45.45,0,0,1-.16,0,.64.64,0,0,0-.2,0h-.68a.51.51,0,0,1-.51-.5.5.5,0,0,1,.5-.5h.69a1.6,1.6,0,0,1,.53.09.49.49,0,0,1,.31.63A.5.5,0,0,1,56.26,44.82Z"/>
        </g>
        <g>
          <rect class="cls-58" x="39.02" y="44.26" width="2.93" height="7.49" rx="1.12"/>
          <path class="cls-17" d="M40.83,52.25h-.68a1.82,1.82,0,0,1-.52-.08.51.51,0,0,1-.31-.64.49.49,0,0,1,.63-.31.64.64,0,0,0,.2,0h.68a.51.51,0,0,1,.5.5A.5.5,0,0,1,40.83,52.25ZM42,50.79a.51.51,0,0,1-.5-.5v-1a.5.5,0,0,1,.5-.5.5.5,0,0,1,.5.5v1A.5.5,0,0,1,42,50.79ZM39,50.43a.5.5,0,0,1-.5-.5v-1a.5.5,0,0,1,.5-.5.5.5,0,0,1,.5.5v1A.5.5,0,0,1,39,50.43ZM42,47.64a.51.51,0,0,1-.5-.5v-1a.5.5,0,0,1,.5-.5.5.5,0,0,1,.5.5v1A.5.5,0,0,1,42,47.64ZM39,47.28a.5.5,0,0,1-.5-.5V45.73a.5.5,0,0,1,.5-.5.5.5,0,0,1,.5.5v1.05A.5.5,0,0,1,39,47.28Zm2.17-2.46a.45.45,0,0,1-.16,0,.64.64,0,0,0-.2,0h-.68a.51.51,0,0,1-.51-.5.5.5,0,0,1,.56-.5h.63a1.77,1.77,0,0,1,.52.08.51.51,0,0,1,.31.64A.49.49,0,0,1,41.19,44.82Z"/>
        </g>
      </g>
    </g>
    <g id="Color_top_adv">
      <circle id="Bg_gradient_top" class="cls-59" cx="48.02" cy="30.06" r="28"/>
      <g id="Bg_Thymio_front_color-3" data-name="Bg_Thymio_front_color">
        <path class="cls-52" d="M82.14,86.61v2.85A1.14,1.14,0,0,1,81,90.61H73.64a1.14,1.14,0,0,1-1.15-1.15V86.61Z"/>
        <path class="cls-52" d="M23.69,86.61v2.85a1.14,1.14,0,0,1-1.15,1.15H15.19A1.15,1.15,0,0,1,14,89.46V86.61Z"/>
        <rect class="cls-53" x="12.02" y="59.61" width="72" height="27" rx="2"/>
        <path class="cls-17" d="M67.45,73.35H60.7a1,1,0,0,1,0-2h6.75a1,1,0,1,1,0,2Z"/>
        <path class="cls-17" d="M80.71,73.35H75.34a1,1,0,0,1,0-2h5.37a1,1,0,1,1,0,2Z"/>
        <path class="cls-17" d="M35.35,73.35H28.59a1,1,0,0,1,0-2h6.76a1,1,0,0,1,0,2Z"/>
        <path class="cls-17" d="M20.71,73.35H15.33a1,1,0,1,1,0-2h5.38a1,1,0,1,1,0,2Z"/>
        <path class="cls-52" d="M43.57,86.61c.62.59.67,2.39,1.75,3.26a4.39,4.39,0,0,0,2.71.74,4.56,4.56,0,0,0,2.72-.74c1-.89,1.11-2.67,1.73-3.26Z"/>
        <path class="cls-17" d="M52,73.35h-8a1,1,0,0,1,0-2h8a1,1,0,0,1,0,2Z"/>
      </g>
      <rect id="Gradient_top" class="cls-60" x="13.04" y="60.65" width="69.95" height="10.68" rx="0.75"/>
      <g id="Sliders_rgb">
        <g id="Slid_blue">
          <line id="Bg_slid_blue" class="cls-61" x1="20.02" y1="48.06" x2="76.02" y2="48.06"/>
          <line id="Slid_blue_value" class="cls-62" x1="20.02" y1="48.06" x2="76.02" y2="48.06"/>
          <circle id="Cursor_blue" class="cls-63" cx="48.02" cy="48.01" r="5"/>
        </g>
        <g id="Slid_green">
          <line id="Bg_slid_green" class="cls-61" x1="20.02" y1="30.02" x2="76.02" y2="30.02"/>
          <line id="Slid_green_value" class="cls-64" x1="20.02" y1="30.06" x2="76.02" y2="30.06"/>
          <circle id="Cursor_green" class="cls-65" cx="48.02" cy="30.06" r="5"/>
        </g>
        <g id="Slid_red">
          <line id="Bg_slid_red" class="cls-61" x1="20.02" y1="12.06" x2="76.02" y2="12.06"/>
          <line id="Slid_red_value" class="cls-66" x1="20.02" y1="12.06" x2="76.02" y2="12.06"/>
          <circle id="Cursor_red" class="cls-67" cx="48.02" cy="12.06" r="5"/>
        </g>
      </g>
    </g>
    <g id="Color_bot_adv_copy" data-name="Color_bot_adv copy">
      <circle id="Bg_gradient_bottom" class="cls-68" cx="48.02" cy="65.97" r="28"/>
      <g id="Bg_Thymio_front_color_bot">
        <path class="cls-52" d="M82.14,31.62v2.86A1.14,1.14,0,0,1,81,35.62H73.64a1.14,1.14,0,0,1-1.15-1.14V31.62Z"/>
        <path class="cls-52" d="M23.69,31.62v2.86a1.14,1.14,0,0,1-1.15,1.14H15.19A1.15,1.15,0,0,1,14,34.48V31.62Z"/>
        <rect class="cls-53" x="12.02" y="4.62" width="72" height="27" rx="2"/>
        <path class="cls-17" d="M67.45,18.36H60.7a1,1,0,0,1,0-2h6.75a1,1,0,0,1,0,2Z"/>
        <path class="cls-17" d="M80.71,18.36H75.34a1,1,0,0,1,0-2h5.37a1,1,0,0,1,0,2Z"/>
        <path class="cls-17" d="M35.35,18.36H28.59a1,1,0,0,1,0-2h6.76a1,1,0,0,1,0,2Z"/>
        <path class="cls-17" d="M20.71,18.36H15.33a1,1,0,1,1,0-2h5.38a1,1,0,0,1,0,2Z"/>
        <path class="cls-52" d="M43.57,31.62c.62.59.67,2.39,1.75,3.26a4.39,4.39,0,0,0,2.71.74,4.48,4.48,0,0,0,2.72-.74c1-.89,1.11-2.67,1.73-3.26Z"/>
        <path class="cls-17" d="M52,18.36h-8a1,1,0,0,1,0-2h8a1,1,0,0,1,0,2Z"/>
      </g>
      <rect id="Gradient_bottom" class="cls-69" x="13.04" y="18.37" width="69.95" height="12.27" rx="0.75"/>
      <g id="Sliders_rgb_bot">
        <g id="Slid_blue_bot">
          <line id="Bg_slid_blue_bot" class="cls-61" x1="20.02" y1="83.95" x2="76.02" y2="83.95"/>
          <line id="Slid_blue_value_bot" class="cls-62" x1="20.02" y1="83.95" x2="76.02" y2="83.95"/>
          <circle id="Cursor_blue_bot" class="cls-63" cx="48.02" cy="83.9" r="5"/>
        </g>
        <g id="Slid_green_bot">
          <line id="Bg_slid_green_bot" class="cls-61" x1="20.02" y1="65.91" x2="76.02" y2="65.91"/>
          <line id="Slid_green_value_bot" class="cls-64" x1="20.02" y1="65.95" x2="76.02" y2="65.95"/>
          <circle id="Cursor_green_bot" class="cls-65" cx="48.02" cy="65.95" r="5"/>
        </g>
        <g id="Slid_red_bot">
          <line id="Bg_slid_red_bot" class="cls-61" x1="20.02" y1="47.95" x2="76.02" y2="47.95"/>
          <line id="Slid_red_value_bot" class="cls-66" x1="20.02" y1="47.95" x2="76.02" y2="47.95"/>
          <circle id="Cursor_red_bot" class="cls-67" cx="48.02" cy="47.95" r="5"/>
        </g>
      </g>
    </g>
    <g id="Ac_Music_med">
      <g id="zones_Bg">
        <rect class="cls-70" x="11.3" y="74.47" width="72" height="10"/>
        <rect class="cls-70" x="11.3" y="62.45" width="72" height="10"/>
        <rect class="cls-70" x="11.3" y="50.43" width="72" height="10"/>
        <rect class="cls-70" x="11.3" y="38.41" width="72" height="10"/>
        <rect class="cls-70" x="11.3" y="26.38" width="72" height="10"/>
      </g>
      <g id="notes">
        <circle id="Btn3_note1" class="cls-71" cx="17.62" cy="79.47" r="5"/>
        <circle id="Btn3_note2" class="cls-72" cx="29.23" cy="67.45" r="5"/>
        <circle id="Btn3_note3" class="cls-38" cx="40.84" cy="55.43" r="5"/>
        <circle id="Btn3_note4" class="cls-38" cx="52.45" cy="43.41" r="5"/>
        <circle id="Btn3_note5" class="cls-38" cx="64.05" cy="31.38" r="5"/>
        <circle id="Btn3_note6" class="cls-38" cx="75.66" cy="43.41" r="5"/>
      </g>
      <g id="Slider">
        <line id="slid_off" class="cls-24" x1="84.04" y1="12.84" x2="25.91" y2="12.84"/>
        <circle id="cursor" class="cls-73" cx="54.98" cy="12.84" r="5"/>
      </g>
      <g id="beat">
        <path class="cls-17" d="M23.13,10.87a.25.25,0,0,1,.09.2v.82a.31.31,0,0,1-.29.29h-3.7a.27.27,0,0,1-.29-.29v-.82a.31.31,0,0,1,.29-.29h3.7A.25.25,0,0,1,23.13,10.87Z"/>
        <path class="cls-17" d="M23.13,13.59a.29.29,0,0,1,.09.21v.81a.29.29,0,0,1-.09.21.28.28,0,0,1-.2.08h-3.7a.25.25,0,0,1-.21-.08.29.29,0,0,1-.08-.21V13.8a.29.29,0,0,1,.09-.21.28.28,0,0,1,.2-.08h3.7A.28.28,0,0,1,23.13,13.59Z"/>
        <path id="note_Bg" class="cls-17" d="M16,7.57h0a.67.67,0,0,0-.66.66v6.25a2.61,2.61,0,0,0-2.22-.21,2.7,2.7,0,0,0-1.74,2,2.67,2.67,0,0,0,3.06,3.1,2.72,2.72,0,0,0,2.23-2.73V8.23A.66.66,0,0,0,16,7.57Z"/>
      </g>
    </g>
  </g>
</svg>
</script>

<title>VPL</title>

<style>
html {
	height: 100%;
}
body {
	height: 100%;
	margin: 0;
}
#programCanvas {
	width: 100%;
	height: 100%;
	display: block;
	z-index: 10;
}
#src-editor {
	width: 100%;
	position: fixed;
	z-index: 20;
}
#editor {
	height: 100%;
	display: block;
	padding-top: 0;
	padding-bottom: 0;
	padding-left: 5pt;
	padding-right: 5pt;
	margin: 0;
	border: 0;
	box-sizing: border-box;
	tab-size: 4;
	font-family: monospace;
	font-size: 11pt;
}
pre#editor-lines {
	background-color: silver;
    width: 70px;
    float: left;
    margin: 0;
    padding-top: 0;
    padding-bottom: 0;
    padding-left: 0;
    padding-right: 5pt;
    text-align: right;
    overflow: hidden;
	user-select: none;
}

#input {
	position: absolute;
	z-index: 1000;
	font-family: sans-serif;
	font-size: 15pt;
	top: 10px;
	left: 10px;
	display: none;
}

@media only screen and (max-device-width: 1024px) {
	#editor {
		tab-size: 2;
		font-size: 10pt;
	}
}
</style>

<script src="a3a-ns.js"></script>
<script src="svg.js"></script>
<script src="svg-transform.js"></script>
<script src="vpl-ns.js"></script>
<script src="vpl-blocktemplate.js"></script>
<script src="vpl-block.js"></script>
<script src="vpl-emptyblock.js"></script>
<script src="css.js"></script>
<script src="vpl-css.js"></script>
<script src="vpl-css-draw.js"></script>
<script src="vpl-canvas.js"></script>
<script src="vpl-canvas-scroll.js"></script>
<script src="vpl-blocklib.js"></script>
<script src="vpl-blocklib-svg.js"></script>
<script src="vpl-blocklib-l2.js"></script>
<script src="vpl-blocklib-js.js"></script>
<script src="vpl-blocklib-python.js"></script>
<script src="vpl-eventhandler.js"></script>
<script src="vpl-uiconfig.js"></script>
<script src="vpl-program.js"></script>
<script src="vpl-code.js"></script>
<script src="vpl-code-aseba.js"></script>
<script src="vpl-code-l2.js"></script>
<script src="vpl-code-js.js"></script>
<script src="vpl-code-python.js"></script>
<script src="vpl-cmd.js"></script>
<script src="vpl-app.js"></script>
<script src="vpl-cmd-vpl.js"></script>
<script src="vpl-controlbar.js"></script>
<script src="vpl-buttons-js.js"></script>
<script src="vpl-controlbar-btn.js"></script>
<script src="vpl-widgets-js.js"></script>
<script src="vpl-program-canvas.js"></script>
<script src="vpl-error.js"></script>
<script src="vpl-draw.js"></script>
<script src="vpl-undo.js"></script>
<script src="vpl-aeslfile.js"></script>
<script src="vpl-texteditor.js"></script>
<script src="vpl-sourceedit.js"></script>
<script src="vpl-cmd-src.js"></script>
<script src="vpl-ui-svg.js"></script>
<script src="vpl-runglue.js"></script>
<script src="vpl-about.js"></script>
<script src="vpl-files.js"></script>
<script src="vpl-load.js"></script>
<script src="vpl-main.js"></script>

<script src="a3a-nodebase.js"></script>
<script src="a3a-nodeproxy.js"></script>

<script src="vpl-thymio.js"></script>
<script src="vpl-thymio-tdm.js"></script>
<script src="vpl-robot.js"></script>
<script src="vpl-virtualthymio.js"></script>
<script src="compiler-ns.js"></script>
<script src="compiler-vm.js"></script>
<script src="compiler-dis.js"></script>
<script src="compiler.js"></script>
<script src="compiler-macros.js"></script>
<script src="compiler-l2.js"></script>
<script src="compiler-macros-l2.js"></script>
<script src="compiler-thymio.js"></script>
<script src="inputbuffer.js"></script>
<script src="a3a-idmapping.js"></script>
<script src="a3a-com.js"></script>
<script src="a3a-device.js"></script>
<script src="a3a-virtual-thymio.js"></script>
<script src="vpl-virtualthymio-a3a.js"></script>
<script src="vpl-obstacles.js"></script>
<script src="vpl-sim.js"></script>
<script src="vpl-sim2d.js"></script>
<script src="vpl-cmd-sim.js"></script>

<script src="thymio/thymio.js"></script>

</head>

<body>

<div id="vpl-editor">

<canvas id="programCanvas" width="900" height="700"></canvas>

<input id="input">

</div>

<div id="src-editor">
<pre id="editor-lines"></pre>
<textarea id="editor" autocomplete="off" autocorrect="off" autocapitalize="off" spellcheck="false">
</textarea>
</div>

</body>

</html><|MERGE_RESOLUTION|>--- conflicted
+++ resolved
@@ -831,11 +831,6 @@
 	margin: 0px;
 	background: #ffffff;
 	box-shadow: 0px 2px 16px #eceff1;
-<<<<<<< HEAD
-	border-radius: 4px;
-	
-=======
->>>>>>> e9e73ab3
 }
 
 block {
@@ -857,8 +852,8 @@
 
 block-library {
 	background: #ffffff;
-	padding: 16px 8px 8px 8px;
-	margin: 0px;
+	padding: 8px;
+	margin: 8px 0px 0px 0px;
 	border-left: 1px solid #eceff1;
 	border-right: 1px solid #eceff1;
 }
